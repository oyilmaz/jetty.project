--- conflicted
+++ resolved
@@ -96,15 +96,9 @@
         {
             ArrayList.class, HashSet.class, Queue.class, List.class, Set.class, Collection.class
         };
-<<<<<<< HEAD
     private static final Iterable<ConfigurationProcessorFactory> PROCESSOR_FACTORIES = ServiceLoader.load(ConfigurationProcessorFactory.class);
     private static final XmlParser PARSER = initParser();
-    private static final Comparator<Executable> EXECUTABLE_COMPARATOR = (o1, o2) ->
-=======
-    private static final Iterable<ConfigurationProcessorFactory> __factoryLoader = ServiceLoader.load(ConfigurationProcessorFactory.class);
-    private static final XmlParser __parser = initParser();
     public static final Comparator<Executable> EXECUTABLE_COMPARATOR = (e1, e2) ->
->>>>>>> 18f8752a
     {
         // Favour methods with less parameters
         int count = e1.getParameterCount();
