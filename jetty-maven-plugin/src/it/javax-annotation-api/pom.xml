<?xml version="1.0" encoding="UTF-8"?>

<project xmlns="http://maven.apache.org/POM/4.0.0" xmlns:xsi="http://www.w3.org/2001/XMLSchema-instance"
  xsi:schemaLocation="http://maven.apache.org/POM/4.0.0 http://maven.apache.org/xsd/maven-4.0.0.xsd">
  <modelVersion>4.0.0</modelVersion>
  <parent>
    <groupId>org.eclipse.jetty.its</groupId>
    <artifactId>it-parent-pom</artifactId>
    <version>0.0.1-SNAPSHOT</version>
  </parent>

  <artifactId>javax-annotation-api-test</artifactId>
  <version>1.0.0-SNAPSHOT</version>
  <packaging>war</packaging>

  <properties>
    <project.build.sourceEncoding>UTF-8</project.build.sourceEncoding>
    <maven.compiler.source>8</maven.compiler.source>
    <maven.compiler.target>8</maven.compiler.target>
    <!--maven.compiler.release>11</maven.compiler.release-->
    <jetty.port.file>${project.build.directory}/jetty-run-mojo-annotation.txt</jetty.port.file>
<<<<<<< HEAD
=======
    <annotation-api.version>@javax.annotation-api@</annotation-api.version>
>>>>>>> 72ebcc51
  </properties>

  <dependencies>
    <dependency>
      <groupId>javax.servlet</groupId>
      <artifactId>javax.servlet-api</artifactId>
<<<<<<< HEAD
      <version>@servlet.api.version@</version>
=======
      <version>@javax.servlet.api.version@</version>
>>>>>>> 72ebcc51
      <scope>provided</scope>
    </dependency>
    <dependency>
      <groupId>javax.annotation</groupId>
      <artifactId>javax.annotation-api</artifactId>
      <version>@annotation-api.version@</version>
    </dependency>
    <dependency>
      <groupId>org.springframework.boot</groupId>
      <artifactId>spring-boot-autoconfigure</artifactId>
<<<<<<< HEAD
      <version>@springboot.version@</version>
    </dependency>
    <dependency>
      <groupId>org.slf4j</groupId>
      <artifactId>slf4j-api</artifactId>
      <version>@slf4j.version@</version>
    </dependency>
    <dependency>
      <groupId>org.apache.logging.log4j</groupId>
      <artifactId>log4j-slf4j18-impl</artifactId>
      <version>@log4j2.version@</version>
=======
      <version>@spring-boot.version@</version>
>>>>>>> 72ebcc51
    </dependency>
    <dependency>
      <groupId>org.springframework.boot</groupId>
      <artifactId>spring-boot-starter-web</artifactId>
<<<<<<< HEAD
      <version>@springboot.version@</version>
=======
      <version>@spring-boot.version@</version>
>>>>>>> 72ebcc51
      <exclusions>
        <exclusion>
          <groupId>org.springframework.boot</groupId>
          <artifactId>spring-boot-starter-tomcat</artifactId>
        </exclusion>
        <!-- need this springboot issue to be fixed https://github.com/spring-projects/spring-boot/issues/12649 -->
        <exclusion>
          <groupId>ch.qos.logback</groupId>
          <artifactId>logback-classic</artifactId>
        </exclusion>
        <exclusion>
          <groupId>org.apache.logging.log4j</groupId>
          <artifactId>log4j-to-slf4j</artifactId>
        </exclusion>
      </exclusions>
    </dependency>
  </dependencies>

  <build>

    <plugins>
      <plugin>
        <groupId>org.eclipse.jetty</groupId>
        <artifactId>jetty-maven-plugin</artifactId>
        <executions>
          <execution>
            <id>start-jetty</id>
            <phase>test-compile</phase>
            <goals>
              <goal>start</goal>
            </goals>
            <configuration>
              <systemProperties>
                <systemProperty>
                  <name>jetty.port.file</name>
                  <value>${jetty.port.file}</value>
                </systemProperty>
              </systemProperties>
              <nonBlocking>true</nonBlocking>
            </configuration>
          </execution>
        </executions>
      </plugin>
    </plugins>

    <extensions>
      <extension>
        <groupId>javax.annotation</groupId>
        <artifactId>javax.annotation-api</artifactId>
        <version>@annotation-api.version@</version>
      </extension>
      <extension>
        <groupId>javax.annotation</groupId>
        <artifactId>jsr250-api</artifactId>
        <version>@jsr250-api.version@</version>
      </extension>
    </extensions>
  </build>
</project><|MERGE_RESOLUTION|>--- conflicted
+++ resolved
@@ -19,21 +19,14 @@
     <maven.compiler.target>8</maven.compiler.target>
     <!--maven.compiler.release>11</maven.compiler.release-->
     <jetty.port.file>${project.build.directory}/jetty-run-mojo-annotation.txt</jetty.port.file>
-<<<<<<< HEAD
-=======
     <annotation-api.version>@javax.annotation-api@</annotation-api.version>
->>>>>>> 72ebcc51
   </properties>
 
   <dependencies>
     <dependency>
       <groupId>javax.servlet</groupId>
       <artifactId>javax.servlet-api</artifactId>
-<<<<<<< HEAD
       <version>@servlet.api.version@</version>
-=======
-      <version>@javax.servlet.api.version@</version>
->>>>>>> 72ebcc51
       <scope>provided</scope>
     </dependency>
     <dependency>
@@ -44,7 +37,6 @@
     <dependency>
       <groupId>org.springframework.boot</groupId>
       <artifactId>spring-boot-autoconfigure</artifactId>
-<<<<<<< HEAD
       <version>@springboot.version@</version>
     </dependency>
     <dependency>
@@ -56,18 +48,11 @@
       <groupId>org.apache.logging.log4j</groupId>
       <artifactId>log4j-slf4j18-impl</artifactId>
       <version>@log4j2.version@</version>
-=======
-      <version>@spring-boot.version@</version>
->>>>>>> 72ebcc51
     </dependency>
     <dependency>
       <groupId>org.springframework.boot</groupId>
       <artifactId>spring-boot-starter-web</artifactId>
-<<<<<<< HEAD
       <version>@springboot.version@</version>
-=======
-      <version>@spring-boot.version@</version>
->>>>>>> 72ebcc51
       <exclusions>
         <exclusion>
           <groupId>org.springframework.boot</groupId>
