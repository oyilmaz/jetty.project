--- conflicted
+++ resolved
@@ -169,10 +169,7 @@
         tmp=filterConfig.getInitParameter("deflateNoWrap");
         if (tmp!=null)
             _deflateNoWrap=Boolean.parseBoolean(tmp);
-<<<<<<< HEAD
-
-=======
-        
+
         tmp=filterConfig.getInitParameter("methods");
         if (tmp!=null)
         {
@@ -183,7 +180,6 @@
         else
             _methods.add(HttpMethods.GET);
         
->>>>>>> 68f33197
         tmp=filterConfig.getInitParameter("mimeTypes");
         if (tmp!=null)
         {
@@ -255,11 +251,7 @@
 
         // If not a supported method or it is an Excluded URI - no Vary because no matter what client, this URI is always excluded
         String requestURI = request.getRequestURI();
-<<<<<<< HEAD
-        if (!HttpMethod.GET.is(request.getMethod()) || isExcludedPath(requestURI))
-=======
         if (!_methods.contains(request.getMethod()) || isExcludedPath(requestURI))
->>>>>>> 68f33197
         {
             super.doFilter(request,response,chain);
             return;
