<project xmlns="http://maven.apache.org/POM/4.0.0" xmlns:xsi="http://www.w3.org/2001/XMLSchema-instance" xsi:schemaLocation="http://maven.apache.org/POM/4.0.0 http://maven.apache.org/maven-v4_0_0.xsd">
  <modelVersion>4.0.0</modelVersion>
  <parent>
    <groupId>org.eclipse.jetty</groupId>
    <artifactId>jetty-parent</artifactId>
    <version>20-SNAPSHOT</version>
  </parent>
  <artifactId>jetty-project</artifactId>
  <version>9.0.0-SNAPSHOT</version>
  <name>Jetty :: Project</name>
  <url>${jetty.url}</url>
  <packaging>pom</packaging>
  <properties>
    <project.build.sourceEncoding>UTF-8</project.build.sourceEncoding>
    <jetty.url>http://www.eclipse.org/jetty</jetty.url>
    <orbit-servlet-api-version>3.0.0.v201112011016</orbit-servlet-api-version>
    <build-support-version>1.1</build-support-version>
    <slf4j-version>1.6.1</slf4j-version>
    <jetty-test-policy-version>1.2</jetty-test-policy-version>
  </properties>
  <scm>
    <connection>scm:git:http://git.eclipse.org/gitroot/jetty/org.eclipse.jetty.project.git</connection>
    <developerConnection>scm:git:ssh://git.eclipse.org/gitroot/jetty/org.eclipse.jetty.project.git</developerConnection>
    <url>http://git.eclipse.org/c/jetty/org.eclipse.jetty.project.git/tree</url>
  </scm>
  <build>
    <defaultGoal>install</defaultGoal>
    <plugins>
      <plugin>
        <artifactId>maven-compiler-plugin</artifactId>
        <configuration>
          <source>1.7</source>
          <target>1.7</target>
          <verbose>false</verbose>
        </configuration>
      </plugin>
      <plugin>
        <artifactId>maven-release-plugin</artifactId>
        <configuration>
          <autoVersionSubmodules>true</autoVersionSubmodules>
        </configuration>
      </plugin>
      <plugin>
        <groupId>org.apache.maven.plugins</groupId>
        <artifactId>maven-remote-resources-plugin</artifactId>
        <executions>
          <execution>
            <phase>generate-resources</phase>
            <goals>
              <goal>process</goal>
            </goals>
            <configuration>
              <resourceBundles>
                <resourceBundle>org.eclipse.jetty.toolchain:jetty-artifact-remote-resources:1.1</resourceBundle>
              </resourceBundles>
            </configuration>
          </execution>
        </executions>
      </plugin>
      <!-- source maven plugin creates the source bundle and adds manifest -->
      <plugin>
        <inherited>true</inherited>
        <groupId>org.apache.maven.plugins</groupId>
        <artifactId>maven-source-plugin</artifactId>
        <executions>
          <execution>
            <id>attach-sources</id>
            <phase>process-classes</phase>
            <goals>
              <goal>jar</goal>
            </goals>
            <configuration>
              <archive>
                <manifestEntries>
                  <Bundle-ManifestVersion>2</Bundle-ManifestVersion>
                  <Bundle-Name>${project.name}</Bundle-Name>
                  <Bundle-SymbolicName>${bundle-symbolic-name}.source;singleton:=true</Bundle-SymbolicName>
                  <Bundle-Vendor>Eclipse.org - Jetty</Bundle-Vendor>
                  <Bundle-Version>${parsedVersion.osgiVersion}</Bundle-Version>
                  <Eclipse-SourceBundle>${bundle-symbolic-name};version="${parsedVersion.osgiVersion}";roots:="."</Eclipse-SourceBundle>
                </manifestEntries>
              </archive>
            </configuration>
          </execution>
        </executions>
      </plugin>
      <!-- Build helper maven plugin sets the parsedVersion.osgiVersion property -->
      <plugin>
        <groupId>org.codehaus.mojo</groupId>
        <artifactId>build-helper-maven-plugin</artifactId>
        <executions>
          <execution>
            <id>set-osgi-version</id>
            <phase>validate</phase>
            <goals>
              <goal>parse-version</goal>
            </goals>
          </execution>
        </executions>
      </plugin>
      <plugin>
        <groupId>org.eclipse.jetty.toolchain</groupId>
        <artifactId>jetty-version-maven-plugin</artifactId>
        <executions>
          <execution>
            <id>attach-version</id>
            <phase>process-resources</phase>
            <goals>
              <goal>attach-version-text</goal>
            </goals>
          </execution>
        </executions>
      </plugin>
      <!-- Enforcer Plugin -->
      <plugin>
        <groupId>org.apache.maven.plugins</groupId>
        <artifactId>maven-enforcer-plugin</artifactId>
        <executions>
          <execution>
            <id>enforce-java</id>
            <goals>
              <goal>enforce</goal>
            </goals>
            <configuration>
              <rules>
                <requireMavenVersion>
                  <version>[3.0.0,)</version>
                </requireMavenVersion>
                <requireJavaVersion>
                  <version>[1.7,)</version>
                  <message>[ERROR] OLD JDK [${java.version}] in use. Jetty ${project.version} requires JDK 1.7 or newer</message>
                </requireJavaVersion>
                <versionTxtRule implementation="org.eclipse.jetty.toolchain.enforcer.rules.VersionTxtRule" />
                <versionOsgiRule implementation="org.eclipse.jetty.toolchain.enforcer.rules.RequireOsgiCompatibleVersionRule" />
                <versionRedhatRule implementation="org.eclipse.jetty.toolchain.enforcer.rules.RequireRedhatCompatibleVersionRule" />
                <versionDebianRule implementation="org.eclipse.jetty.toolchain.enforcer.rules.RequireDebianCompatibleVersionRule" />
             </rules>
            </configuration>
          </execution>
          <execution>
            <id>enforce-orbit-deps</id>
            <goals>
              <goal>enforce</goal>
            </goals>
            <configuration>
              <rules>
                <!-- Banned Dependencies (should use Orbit based versions now) -->
                <bannedDependencies>
                  <includes>
                    <include>javax.servlet</include>
                    <include>org.apache.geronimo.specs</include>
                    <include>javax.mail</include>
                    <include>javax.activation</include>
                  </includes>
                  <searchTransitive>true</searchTransitive>
                  <message>This dependency is banned, use the ORBIT provided dependency instead.</message>
                </bannedDependencies>
              </rules>
              <fail>true</fail>
            </configuration>
          </execution>
        </executions>
        <dependencies>
           <dependency>
             <groupId>org.eclipse.jetty.toolchain</groupId>
             <artifactId>jetty-build-support</artifactId>
             <version>${build-support-version}</version>
           </dependency>
        </dependencies>
      </plugin>
      <plugin>
        <groupId>org.apache.maven.plugins</groupId>
        <artifactId>maven-pmd-plugin</artifactId>
        <executions>
          <execution>
            <id>named-logging-enforcement</id>
            <phase>compile</phase>
            <goals>
              <goal>check</goal>
            </goals>
            <configuration>
              <verbose>true</verbose>
            </configuration>
          </execution>
        </executions>
        <configuration>
          <targetJdk>1.7</targetJdk>
          <rulesets>
            <ruleset>jetty/pmd_logging_ruleset.xml</ruleset>
          </rulesets>
        </configuration>
        <dependencies>
          <dependency>
            <groupId>org.eclipse.jetty.toolchain</groupId>
            <artifactId>jetty-build-support</artifactId>
            <version>${build-support-version}</version>
          </dependency>
        </dependencies>
      </plugin>
    </plugins>
    <pluginManagement>
      <plugins>
        <plugin>
          <groupId>org.eclipse.jetty.toolchain</groupId>
          <artifactId>jetty-version-maven-plugin</artifactId>
          <version>1.0.7</version>
        </plugin>
        <plugin>
          <groupId>org.apache.maven.plugins</groupId>
          <artifactId>maven-jar-plugin</artifactId>
          <configuration>
            <archive>
              <manifestEntries>
                <Implementation-Version>${project.version}</Implementation-Version>
                <Implementation-Vendor>Eclipse.org - Jetty</Implementation-Vendor>
                <url>${jetty.url}</url>
              </manifestEntries>
            </archive>
          </configuration>
        </plugin>
        <plugin>
          <groupId>org.apache.maven.plugins</groupId>
          <artifactId>maven-surefire-plugin</artifactId>
          <configuration>
            <failIfNoTests>false</failIfNoTests>
            <!--systemProperties>
              <property>
                <name>org.eclipse.jetty.io.AbstractBuffer.boundsChecking</name>
                <value>true</value>
              </property>
            </systemProperties-->
          </configuration>
        </plugin>
        <plugin>
          <groupId>org.apache.felix</groupId>
          <artifactId>maven-bundle-plugin</artifactId>
          <extensions>true</extensions>
          <configuration>
            <instructions>
              <Bundle-RequiredExecutionEnvironment>J2SE-1.5</Bundle-RequiredExecutionEnvironment>
              <Bundle-DocURL>${jetty.url}</Bundle-DocURL>
              <Bundle-Vendor>Eclipse Jetty Project</Bundle-Vendor>
              <Bundle-Classpath>.</Bundle-Classpath>
              <Export-Package>${bundle-symbolic-name}.*;version="${parsedVersion.majorVersion}.${parsedVersion.minorVersion}.${parsedVersion.incrementalVersion}"</Export-Package>
              <Bundle-Copyright>Copyright (c) 2008-2012 Mort Bay Consulting Pty. Ltd.</Bundle-Copyright>
              <_versionpolicy>[$(version;==;$(@)),$(version;+;$(@)))</_versionpolicy>
            </instructions>
          </configuration>
        </plugin>
        <plugin>
          <groupId>org.apache.maven.plugins</groupId>
          <artifactId>maven-assembly-plugin</artifactId>
          <dependencies>
            <dependency>
              <groupId>org.eclipse.jetty.toolchain</groupId>
              <artifactId>jetty-assembly-descriptors</artifactId>
              <version>1.0</version>
            </dependency>
          </dependencies>
        </plugin>
        <plugin>
          <groupId>org.codehaus.mojo</groupId>
          <artifactId>findbugs-maven-plugin</artifactId>
          <configuration>
            <findbugsXmlOutput>true</findbugsXmlOutput>
            <xmlOutput>true</xmlOutput>
            <effort>Max</effort>
            <onlyAnalyze>org.eclipse.jetty.*</onlyAnalyze>
          </configuration>
        </plugin>
        <plugin>
          <groupId>org.apache.maven.plugins</groupId>
          <artifactId>maven-dependency-plugin</artifactId>
        </plugin>
        <plugin>
          <groupId>org.apache.maven.plugins</groupId>
          <artifactId>maven-jxr-plugin</artifactId>
        </plugin>
        <plugin>
          <groupId>org.apache.maven.plugins</groupId>
          <artifactId>maven-javadoc-plugin</artifactId>
          <configuration>
            <docfilessubdirs>true</docfilessubdirs>
            <detectLinks>false</detectLinks>
            <detectJavaApiLink>true</detectJavaApiLink>
            <excludePackageNames>org.slf4j.*;org.mortbay.*</excludePackageNames>
            <links>
              <link>http://download.eclipse.org/jetty/stable-7/apidocs/</link>
            </links>
            <tags>
              <tag>
                <name>org.apache.xbean.XBean</name>
                <placement>a</placement>
                <head>Apache XBean:</head>
              </tag>
            </tags>
            </configuration>
        </plugin>
        <plugin>
          <groupId>org.apache.maven.plugins</groupId>
          <artifactId>maven-pmd-plugin</artifactId>
          <version>2.7.1</version>
        </plugin>
      </plugins>
    </pluginManagement>
  </build>
  <reporting>
    <plugins>
      <plugin>
        <groupId>org.apache.maven.plugins</groupId>
        <artifactId>maven-jxr-plugin</artifactId>
        <version>2.1</version>
      </plugin>
      <plugin>
        <groupId>org.apache.maven.plugins</groupId>
        <artifactId>maven-javadoc-plugin</artifactId>
        <version>2.8</version>
        <configuration>
          <maxmemory>512m</maxmemory>
          <docfilessubdirs>true</docfilessubdirs>
          <detectLinks>true</detectLinks>
          <detectJavaApiLink>true</detectJavaApiLink>
        </configuration>
      </plugin>
      <plugin>
        <groupId>org.apache.maven.plugins</groupId>
        <artifactId>maven-pmd-plugin</artifactId>
        <version>2.7.1</version>
        <configuration>
          <targetJdk>1.5</targetJdk>
          <rulesets>
            <ruleset>jetty/pmd_ruleset.xml</ruleset>
          </rulesets>
        </configuration>
      </plugin>
      <plugin>
        <groupId>org.codehaus.mojo</groupId>
        <artifactId>findbugs-maven-plugin</artifactId>
        <version>2.3.2</version>
      </plugin>
    </plugins>
  </reporting>
  <repositories>
    <repository>
      <snapshots>
        <enabled>true</enabled>
      </snapshots>
      <id>sonatype-snapshots</id>
      <name>Sonatype Jetty Snapshots</name>
      <url>http://oss.sonatype.org/content/groups/jetty</url>
    </repository>
  </repositories>
  <modules>
    <module>jetty-ant</module>
    <module>jetty-util</module>
    <module>jetty-jmx</module>
    <module>jetty-io</module>
    <module>jetty-http</module>
    <module>jetty-continuation</module>
    <module>jetty-server</module>
    <module>jetty-xml</module>
    <module>jetty-security</module>
    <module>jetty-servlet</module>
    <module>jetty-webapp</module>
<<<<<<< HEAD
    <module>jetty-deploy</module>

    <module>jetty-websocket</module>
    <module>jetty-servlets</module>

    <module>jetty-client-new</module>

=======
    <module>jetty-spdy</module>
    <module>jetty-websocket</module>
    <module>jetty-servlets</module>
    <module>jetty-util-ajax</module>
>>>>>>> 6531cbb6
    <module>test-continuation</module>
    <module>test-jetty-webapp</module>
    <module>example-jetty-embedded</module>
    <module>jetty-maven-plugin</module>
    <module>jetty-jspc-maven-plugin</module>
    <module>jetty-deploy</module>
    <module>jetty-start</module>
    <module>jetty-plugins</module>
    <module>jetty-plus</module>
    <module>jetty-annotations</module>
    <module>jetty-jndi</module>
    <module>jetty-jsp</module>
    <module>jetty-spring</module>

    <!-- modules that need fixed and added back, or simply dropped and not maintained
    
    <module>jetty-runner</module>
    <module>jetty-rhttp</module>
    <module>jetty-jaspi</module>
    <module>jetty-client</module>
    <module>jetty-proxy</module>
    <module>jetty-rewrite</module>
    <module>jetty-policy</module>
    <module>jetty-monitor</module>
    <module>jetty-nested</module>
    <module>jetty-overlay-deployer</module>
    <module>jetty-nosql</module>
    <module>jetty-http-spi</module>
    <module>test-jetty-nested</module>
    <module>test-jetty-servlet</module>
    <module>example-async-rest</module>
    <module>tests</module>
    -->
  </modules>
  <dependencyManagement>
    <dependencies>
      <!-- Orbit Deps -->
      <dependency>
         <groupId>org.eclipse.jetty.orbit</groupId>
         <artifactId>javax.servlet</artifactId>
         <version>3.0.0.v201112011016</version>
       </dependency>
      <dependency>
        <groupId>org.eclipse.jetty.orbit</groupId>
        <artifactId>javax.annotation</artifactId>
        <version>1.1.0.v201108011116</version>
      </dependency>
      <dependency>
        <groupId>org.eclipse.jetty.orbit</groupId>
        <artifactId>org.objectweb.asm</artifactId>
        <version>3.1.0.v200803061910</version>
      </dependency>
      <dependency>
        <groupId>org.eclipse.jetty.orbit</groupId>
        <artifactId>javax.activation</artifactId>
        <version>1.1.0.v201105071233</version>
      </dependency>
      <dependency>
        <groupId>org.eclipse.jetty.orbit</groupId>
        <artifactId>javax.mail.glassfish</artifactId>
        <version>1.4.1.v201005082020</version>
      </dependency>
      <dependency>
        <groupId>org.eclipse.jetty.orbit</groupId>
        <artifactId>javax.transaction</artifactId>
        <version>1.1.1.v201105210645</version>
      </dependency>
      <dependency>
        <groupId>org.eclipse.jetty.orbit</groupId>
        <artifactId>javax.security.auth.message</artifactId>
        <version>1.0.0.v201108011116</version>
      </dependency>
      <!--
      <dependency>
        <groupId>org.eclipse.jetty.orbit</groupId>
        <artifactId>javax.servlet.jsp</artifactId>
        <version>2.1.0.v201105211820</version>
      </dependency>
      <dependency>
        <groupId>org.eclipse.jetty.orbit</groupId>
        <artifactId>javax.servlet.jsp.jstl</artifactId>
        <version>1.2.0.v201105211821</version>
      </dependency>
      <dependency>
        <groupId>org.eclipse.jetty.orbit</groupId>
        <artifactId>javax.el</artifactId>
        <version>2.1.0.v201105211819</version>
      </dependency>
      <dependency>
        <groupId>org.eclipse.jetty.orbit</groupId>
        <artifactId>com.sun.el</artifactId>
        <version>1.0.0.v201105211818</version>
      </dependency>
      <dependency>
        <groupId>org.eclipse.jetty.orbit</groupId>
        <artifactId>org.apache.jasper.glassfish</artifactId>
        <version>2.1.0.v201110031002</version>
      </dependency>
      <dependency>
        <groupId>org.eclipse.jetty.orbit</groupId>
        <artifactId>org.apache.taglibs.standard.glassfish</artifactId>
        <version>1.2.0.v201112081803</version>
      </dependency>
      <dependency>
        <groupId>org.eclipse.jetty.orbit</groupId>
        <artifactId>org.eclipse.jdt.core</artifactId>
        <version>3.7.1</version>
      </dependency>
        -->

      <!-- Old Deps -->
      <dependency>
        <groupId>org.apache.maven</groupId>
        <artifactId>maven-plugin-tools-api</artifactId>
        <version>2.0</version>
      </dependency>
      <dependency>
        <groupId>org.eclipse.jetty.toolchain</groupId>
        <artifactId>jetty-test-helper</artifactId>
        <version>1.8</version>
      </dependency>
      <dependency>
        <groupId>org.slf4j</groupId>
        <artifactId>jcl104-over-slf4j</artifactId>
        <version>${slf4j-version}</version>
      </dependency>
      <dependency>
        <groupId>org.slf4j</groupId>
        <artifactId>log4j-over-slf4j</artifactId>
        <version>${slf4j-version}</version>
      </dependency>
      <dependency>
        <groupId>org.slf4j</groupId>
        <artifactId>slf4j-api</artifactId>
        <version>${slf4j-version}</version>
      </dependency>
      <dependency>
        <groupId>junit</groupId>
        <artifactId>junit</artifactId>
        <version>4.8.1</version>
      </dependency>
      <dependency>
        <groupId>org.hamcrest</groupId>
        <artifactId>hamcrest-all</artifactId>
        <version>1.1</version>
      </dependency>
      <dependency>
        <groupId>org.mockito</groupId>
        <artifactId>mockito-core</artifactId>
        <version>1.8.5</version>
      </dependency>
    </dependencies>
  </dependencyManagement>
  <!--
    Usage:
    configure settings.xml for jetty.eclipse.website server entry
    > mvn -N site:deploy
    or
    > mvn -N site:sshdeploy     (for ssh users w/passphrase and ssh-agent)
   -->
  <profiles>
    <profile>
<<<<<<< HEAD
      <!-- Modules that are only for JDK7+ builds -->
      <id>JDK7-plus-modules</id>
      <activation>
        <jdk>[1.7,)</jdk>
      </activation>
      <modules>
        <module>jetty-spdy</module>
      </modules>
    </profile>
    <profile>
      <id>eclipse-release</id>
   <build>
    <plugins>
      <plugin>
        <groupId>org.apache.maven.plugins</groupId>
        <artifactId>maven-enforcer-plugin</artifactId>
        <executions>
          <execution>
            <id>enforce-java</id>
            <goals>
              <goal>enforce</goal>
            </goals>
            <configuration>
              <rules>
                <requireJavaVersion>
                  <version>[1.7,)</version>
                </requireJavaVersion>
              </rules>
            </configuration>
          </execution>
        </executions>
      </plugin>
    </plugins>
  </build>
    </profile>
    <profile>
      <!--
        Moves the jetty-aggregate build tree to a profile called 'aggregates'.
        It is active by default, but being in a profile allows it to be
        disabled via the "-P-aggregates" command line on maven.
        (Useful for running site plugin with deep reporting and avoiding
         duplicate hits on aggregated classes) -->
      <id>aggregates</id>
      <activation>
        <activeByDefault>false</activeByDefault>
	<!--
        <file>
          <exists>${basedir}/pom.xml</exists>
        </file>
	-->
      </activation>
=======
      <id>release</id>
>>>>>>> 6531cbb6
      <modules>
        <!--
        <module>jetty-aggregate</module>
         -->
        <module>jetty-distribution</module>
      </modules>
    </profile>
    <profile>
      <id>osgi</id>
      <modules>
        <module>jetty-osgi</module>
      </modules>
    </profile>
    <profile>
      <id>update-version</id>
      <build>
        <plugins>
          <plugin>
            <groupId>org.eclipse.jetty.toolchain</groupId>
            <artifactId>jetty-version-maven-plugin</artifactId>
            <executions>
              <execution>
                <id>gen-versiontxt</id>
                <phase>generate-resources</phase>
                <goals>
                  <goal>update-version-text</goal>
                </goals>
                <configuration>
                  <refreshTags>true</refreshTags>
                  <copyGenerated>true</copyGenerated>
                  <attachArtifact>false</attachArtifact>
                  <updateDate>true</updateDate>
                </configuration>
              </execution>
            </executions>
          </plugin>
        </plugins>
      </build>
    </profile>
    <profile>
      <id>maven-3</id>
      <activation>
        <file>
          <!--  This employs that the basedir expression is only recognized by Maven 3.x (see MNG-2363) -->
          <exists>${basedir}</exists>
        </file>
      </activation>
      <build>
        <plugins>
          <plugin>
            <artifactId>maven-site-plugin</artifactId>
            <executions>
              <execution>
                <id>attach-descriptor</id>
                <goals>
                  <goal>attach-descriptor</goal>
                </goals>
              </execution>
            </executions>
          </plugin>
        </plugins>
      </build>
    </profile>
    <profile>
      <id>aggregate-site</id>
      <build>
        <plugins>
          <plugin>
            <groupId>org.apache.maven.plugins</groupId>
            <artifactId>maven-jxr-plugin</artifactId>
            <configuration>
              <aggregate>true</aggregate>
            </configuration>
          </plugin>
          <plugin>
            <groupId>org.apache.maven.plugins</groupId>
            <artifactId>maven-javadoc-plugin</artifactId>
            <configuration>
              <excludePackageNames>com.acme</excludePackageNames>
              <links>
                <link>http://java.sun.com/javase/6/docs/api/</link>
                <link>http://java.sun.com/javaee/6/docs/api</link>
                <link>http://junit.sourceforge.net/javadoc/</link>
              </links>
              <tags>
                <tag>
                  <name>org.apache.xbean.XBean</name>
                  <placement>X</placement>
                  <head />
                </tag>
              </tags>
            </configuration>
          </plugin>
        </plugins>
      </build>
    </profile>
    <profile>
      <id>license-check</id>
      <build>
        <plugins>
          <plugin>
          <inherited>false</inherited>
          <groupId>com.mycila.maven-license-plugin</groupId>
          <artifactId>maven-license-plugin</artifactId>
          <version>1.10.b1</version>
          <configuration>
            <header>header-template.txt</header>
            <failIfMissing>true</failIfMissing>
            <aggregate>true</aggregate>
            <strictCheck>true</strictCheck>
            <properties>
               <copyright-range>${project.inceptionYear}-2012</copyright-range>
            </properties>
            <mapping>
              <java>DOUBLESLASH_STYLE</java>
            </mapping>
            <includes>
              <include>**/*.java</include>
            </includes>
            <excludes>
              <exclude>jetty-util/src/main/java/org/eclipse/jetty/util/security/UnixCrypt.java</exclude>
              <exclude>jetty-policy/src/main/java/org/eclipse/jetty/policy/loader/DefaultPolicyLoader.java</exclude>
              <exclude>jetty-policy/src/main/java/org/eclipse/jetty/policy/loader/PolicyFileScanner.java</exclude>
              <exlcude>jetty-ant/**</exlcude> <!-- short term, need to add support to accept additional copyrights -->
            </excludes>
          </configuration>
          <executions>
            <execution>
              <id>check-headers</id>
              <phase>verify</phase>
              <goals>
                <goal>check</goal>
              </goals>
            </execution>
          </executions>
        </plugin>
        </plugins>
      </build>
    </profile>
  </profiles>
</project><|MERGE_RESOLUTION|>--- conflicted
+++ resolved
@@ -362,20 +362,10 @@
     <module>jetty-security</module>
     <module>jetty-servlet</module>
     <module>jetty-webapp</module>
-<<<<<<< HEAD
-    <module>jetty-deploy</module>
-
-    <module>jetty-websocket</module>
-    <module>jetty-servlets</module>
-
-    <module>jetty-client-new</module>
-
-=======
     <module>jetty-spdy</module>
     <module>jetty-websocket</module>
     <module>jetty-servlets</module>
     <module>jetty-util-ajax</module>
->>>>>>> 6531cbb6
     <module>test-continuation</module>
     <module>test-jetty-webapp</module>
     <module>example-jetty-embedded</module>
@@ -389,9 +379,10 @@
     <module>jetty-jndi</module>
     <module>jetty-jsp</module>
     <module>jetty-spring</module>
+    <module>jetty-client-new</module>
 
     <!-- modules that need fixed and added back, or simply dropped and not maintained
-    
+
     <module>jetty-runner</module>
     <module>jetty-rhttp</module>
     <module>jetty-jaspi</module>
@@ -538,61 +529,7 @@
    -->
   <profiles>
     <profile>
-<<<<<<< HEAD
-      <!-- Modules that are only for JDK7+ builds -->
-      <id>JDK7-plus-modules</id>
-      <activation>
-        <jdk>[1.7,)</jdk>
-      </activation>
-      <modules>
-        <module>jetty-spdy</module>
-      </modules>
-    </profile>
-    <profile>
-      <id>eclipse-release</id>
-   <build>
-    <plugins>
-      <plugin>
-        <groupId>org.apache.maven.plugins</groupId>
-        <artifactId>maven-enforcer-plugin</artifactId>
-        <executions>
-          <execution>
-            <id>enforce-java</id>
-            <goals>
-              <goal>enforce</goal>
-            </goals>
-            <configuration>
-              <rules>
-                <requireJavaVersion>
-                  <version>[1.7,)</version>
-                </requireJavaVersion>
-              </rules>
-            </configuration>
-          </execution>
-        </executions>
-      </plugin>
-    </plugins>
-  </build>
-    </profile>
-    <profile>
-      <!--
-        Moves the jetty-aggregate build tree to a profile called 'aggregates'.
-        It is active by default, but being in a profile allows it to be
-        disabled via the "-P-aggregates" command line on maven.
-        (Useful for running site plugin with deep reporting and avoiding
-         duplicate hits on aggregated classes) -->
-      <id>aggregates</id>
-      <activation>
-        <activeByDefault>false</activeByDefault>
-	<!--
-        <file>
-          <exists>${basedir}/pom.xml</exists>
-        </file>
-	-->
-      </activation>
-=======
       <id>release</id>
->>>>>>> 6531cbb6
       <modules>
         <!--
         <module>jetty-aggregate</module>
