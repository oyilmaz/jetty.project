//
//  ========================================================================
//  Copyright (c) 1995-2019 Mort Bay Consulting Pty. Ltd.
//  ------------------------------------------------------------------------
//  All rights reserved. This program and the accompanying materials
//  are made available under the terms of the Eclipse Public License v1.0
//  and Apache License v2.0 which accompanies this distribution.
//
//      The Eclipse Public License is available at
//      http://www.eclipse.org/legal/epl-v10.html
//
//      The Apache License v2.0 is available at
//      http://www.opensource.org/licenses/apache2.0.php
//
//  You may elect to redistribute this code under either of these licenses.
//  ========================================================================
//

package org.eclipse.jetty.fcgi.server;

import java.io.EOFException;
import java.io.IOException;
import java.net.URI;
import java.net.URLEncoder;
import java.nio.ByteBuffer;
import java.util.Arrays;
import java.util.Random;
import java.util.concurrent.CountDownLatch;
import java.util.concurrent.ExecutionException;
import java.util.concurrent.TimeUnit;
import java.util.concurrent.TimeoutException;
import java.util.concurrent.atomic.AtomicInteger;
import java.util.concurrent.atomic.AtomicReference;
import java.util.zip.GZIPOutputStream;

import javax.servlet.ServletException;
import javax.servlet.ServletOutputStream;
import javax.servlet.http.HttpServletRequest;
import javax.servlet.http.HttpServletResponse;

import org.eclipse.jetty.client.api.ContentResponse;
import org.eclipse.jetty.client.api.Request;
import org.eclipse.jetty.client.api.Response;
import org.eclipse.jetty.client.util.BytesContentProvider;
import org.eclipse.jetty.client.util.DeferredContentProvider;
import org.eclipse.jetty.client.util.FutureResponseListener;
import org.eclipse.jetty.http.HttpMethod;
import org.eclipse.jetty.io.MappedByteBufferPool;
import org.eclipse.jetty.server.handler.AbstractHandler;
import org.eclipse.jetty.toolchain.test.IO;
import org.eclipse.jetty.util.Callback;
import org.eclipse.jetty.util.log.StacklessLogging;
<<<<<<< HEAD
=======

import org.junit.jupiter.api.Tag;
>>>>>>> aa7e9ee0
import org.junit.jupiter.api.Test;
import org.junit.jupiter.api.condition.DisabledIfSystemProperty;

import static org.hamcrest.MatcherAssert.assertThat;
import static org.hamcrest.Matchers.instanceOf;
import static org.junit.jupiter.api.Assertions.assertArrayEquals;
import static org.junit.jupiter.api.Assertions.assertEquals;
import static org.junit.jupiter.api.Assertions.assertNotNull;
import static org.junit.jupiter.api.Assertions.assertThrows;
import static org.junit.jupiter.api.Assertions.assertTrue;

public class HttpClientTest extends AbstractHttpClientServerTest
{
    @Test
    public void testGETResponseWithoutContent() throws Exception
    {
        start(new EmptyServerHandler());

        for (int i = 0; i < 2; ++i)
        {
            Response response = client.GET(scheme + "://localhost:" + connector.getLocalPort());
            assertNotNull(response);
            assertEquals(200, response.getStatus());
        }
    }

    @Test
    public void testGETResponseWithContent() throws Exception
    {
        final byte[] data = new byte[]{0, 1, 2, 3, 4, 5, 6, 7};
        start(new AbstractHandler()
        {
            @Override
            public void handle(String target, org.eclipse.jetty.server.Request baseRequest, HttpServletRequest request, HttpServletResponse response) throws IOException
            {
                response.getOutputStream().write(data);
                baseRequest.setHandled(true);
            }
        });

        int maxConnections = 256;
        client.setMaxConnectionsPerDestination(maxConnections);

        for (int i = 0; i < maxConnections + 1; ++i)
        {
            ContentResponse response = client.GET(scheme + "://localhost:" + connector.getLocalPort());
            assertNotNull(response);
            assertEquals(200, response.getStatus());
            byte[] content = response.getContent();
            assertArrayEquals(data, content);
        }
    }

    @Test
    public void testGETResponseWithBigContent() throws Exception
    {
        final byte[] data = new byte[16 * 1024 * 1024];
        new Random().nextBytes(data);
        start(new AbstractHandler()
        {
            @Override
            public void handle(String target, org.eclipse.jetty.server.Request baseRequest, HttpServletRequest request, HttpServletResponse response) throws IOException
            {
                // Setting the Content-Length triggers the HTTP
                // content mode for response content parsing,
                // otherwise the RAW content mode is used.
                response.setContentLength(data.length);
                response.getOutputStream().write(data);
                baseRequest.setHandled(true);
            }
        });

        Request request = client.newRequest(scheme + "://localhost:" + connector.getLocalPort());
        FutureResponseListener listener = new FutureResponseListener(request, data.length);
        request.send(listener);
        ContentResponse response = listener.get(15, TimeUnit.SECONDS);
        assertNotNull(response);
        assertEquals(200, response.getStatus());
        byte[] content = response.getContent();
        assertArrayEquals(data, content);
    }

    @Test
    public void testGETWithParametersResponseWithContent() throws Exception
    {
        final String paramName1 = "a";
        final String paramName2 = "b";
        start(new AbstractHandler()
        {
            @Override
            public void handle(String target, org.eclipse.jetty.server.Request baseRequest, HttpServletRequest request, HttpServletResponse response) throws IOException
            {
                response.setCharacterEncoding("UTF-8");
                ServletOutputStream output = response.getOutputStream();
                String paramValue1 = request.getParameter(paramName1);
                output.write(paramValue1.getBytes("UTF-8"));
                String paramValue2 = request.getParameter(paramName2);
                assertEquals("", paramValue2);
                output.write("empty".getBytes("UTF-8"));
                baseRequest.setHandled(true);
            }
        });

        String value1 = "\u20AC";
        String paramValue1 = URLEncoder.encode(value1, "UTF-8");
        String query = paramName1 + "=" + paramValue1 + "&" + paramName2;
        ContentResponse response = client.GET(scheme + "://localhost:" + connector.getLocalPort() + "/?" + query);

        assertNotNull(response);
        assertEquals(200, response.getStatus());
        String content = new String(response.getContent(), "UTF-8");
        assertEquals(value1 + "empty", content);
    }

    @Test
    public void testGETWithParametersMultiValuedResponseWithContent() throws Exception
    {
        final String paramName1 = "a";
        final String paramName2 = "b";
        start(new AbstractHandler()
        {
            @Override
            public void handle(String target, org.eclipse.jetty.server.Request baseRequest, HttpServletRequest request, HttpServletResponse response) throws IOException
            {
                response.setCharacterEncoding("UTF-8");
                ServletOutputStream output = response.getOutputStream();
                String[] paramValues1 = request.getParameterValues(paramName1);
                for (String paramValue : paramValues1)
                    output.write(paramValue.getBytes("UTF-8"));
                String paramValue2 = request.getParameter(paramName2);
                output.write(paramValue2.getBytes("UTF-8"));
                baseRequest.setHandled(true);
            }
        });

        String value11 = "\u20AC";
        String value12 = "\u20AA";
        String value2 = "&";
        String paramValue11 = URLEncoder.encode(value11, "UTF-8");
        String paramValue12 = URLEncoder.encode(value12, "UTF-8");
        String paramValue2 = URLEncoder.encode(value2, "UTF-8");
        String query = paramName1 + "=" + paramValue11 + "&" + paramName1 + "=" + paramValue12 + "&" + paramName2 + "=" + paramValue2;
        ContentResponse response = client.GET(scheme + "://localhost:" + connector.getLocalPort() + "/?" + query);

        assertNotNull(response);
        assertEquals(200, response.getStatus());
        String content = new String(response.getContent(), "UTF-8");
        assertEquals(value11 + value12 + value2, content);
    }

    @Test
    public void testPOSTWithParameters() throws Exception
    {
        final String paramName = "a";
        final String paramValue = "\u20AC";
        start(new AbstractHandler()
        {
            @Override
            public void handle(String target, org.eclipse.jetty.server.Request baseRequest, HttpServletRequest request, HttpServletResponse response) throws IOException
            {
                baseRequest.setHandled(true);
                String value = request.getParameter(paramName);
                if (paramValue.equals(value))
                {
                    response.setCharacterEncoding("UTF-8");
                    response.setContentType("text/plain");
                    response.getOutputStream().print(value);
                }
            }
        });

        ContentResponse response = client.POST(scheme + "://localhost:" + connector.getLocalPort())
                .param(paramName, paramValue)
                .timeout(5, TimeUnit.SECONDS)
                .send();

        assertNotNull(response);
        assertEquals(200, response.getStatus());
        assertEquals(paramValue, new String(response.getContent(), "UTF-8"));
    }

    @Test
    public void testPOSTWithQueryString() throws Exception
    {
        final String paramName = "a";
        final String paramValue = "\u20AC";
        start(new AbstractHandler()
        {
            @Override
            public void handle(String target, org.eclipse.jetty.server.Request baseRequest, HttpServletRequest request, HttpServletResponse response) throws IOException
            {
                baseRequest.setHandled(true);
                String value = request.getParameter(paramName);
                if (paramValue.equals(value))
                {
                    response.setCharacterEncoding("UTF-8");
                    response.setContentType("text/plain");
                    response.getOutputStream().print(value);
                }
            }
        });

        String uri = scheme + "://localhost:" + connector.getLocalPort() +
                "/?" + paramName + "=" + URLEncoder.encode(paramValue, "UTF-8");
        ContentResponse response = client.POST(uri)
                .timeout(5, TimeUnit.SECONDS)
                .send();

        assertNotNull(response);
        assertEquals(200, response.getStatus());
        assertEquals(paramValue, new String(response.getContent(), "UTF-8"));
    }

    @Test
    public void testPUTWithParameters() throws Exception
    {
        final String paramName = "a";
        final String paramValue = "\u20AC";
        start(new AbstractHandler()
        {
            @Override
            public void handle(String target, org.eclipse.jetty.server.Request baseRequest, HttpServletRequest request, HttpServletResponse response) throws IOException
            {
                baseRequest.setHandled(true);
                String value = request.getParameter(paramName);
                if (paramValue.equals(value))
                {
                    response.setCharacterEncoding("UTF-8");
                    response.setContentType("text/plain");
                    response.getOutputStream().print(value);
                }
            }
        });

        URI uri = URI.create(scheme + "://localhost:" + connector.getLocalPort() + "/path?" + paramName + "=" + paramValue);
        ContentResponse response = client.newRequest(uri)
                .method(HttpMethod.PUT)
                .timeout(5, TimeUnit.SECONDS)
                .send();

        assertNotNull(response);
        assertEquals(200, response.getStatus());
        assertEquals(paramValue, new String(response.getContent(), "UTF-8"));
    }

    @Test
    public void testPOSTWithParametersWithContent() throws Exception
    {
        final byte[] content = {0, 1, 2, 3};
        final String paramName = "a";
        final String paramValue = "\u20AC";
        start(new AbstractHandler()
        {
            @Override
            public void handle(String target, org.eclipse.jetty.server.Request baseRequest, HttpServletRequest request, HttpServletResponse response) throws IOException
            {
                baseRequest.setHandled(true);
                String value = request.getParameter(paramName);
                if (paramValue.equals(value))
                {
                    response.setCharacterEncoding("UTF-8");
                    response.setContentType("application/octet-stream");
                    IO.copy(request.getInputStream(), response.getOutputStream());
                }
            }
        });

        for (int i = 0; i < 256; ++i)
        {
            ContentResponse response = client.POST(scheme + "://localhost:" + connector.getLocalPort() + "/?b=1")
                    .param(paramName, paramValue)
                    .content(new BytesContentProvider(content))
                    .timeout(5, TimeUnit.SECONDS)
                    .send();

            assertNotNull(response);
            assertEquals(200, response.getStatus());
            assertArrayEquals(content, response.getContent());
        }
    }

    @Test
    public void testPOSTWithContentNotifiesRequestContentListener() throws Exception
    {
        final byte[] content = {0, 1, 2, 3};
        start(new EmptyServerHandler());

        ContentResponse response = client.POST(scheme + "://localhost:" + connector.getLocalPort())
                .onRequestContent((request, buffer) ->
                {
                    byte[] bytes = new byte[buffer.remaining()];
                    buffer.get(bytes);
                    if (!Arrays.equals(content, bytes))
                        request.abort(new Exception());
                })
                .content(new BytesContentProvider(content))
                .timeout(5, TimeUnit.SECONDS)
                .send();

        assertNotNull(response);
        assertEquals(200, response.getStatus());
    }

    @Test
    public void testPOSTWithContentTracksProgress() throws Exception
    {
        start(new EmptyServerHandler());

        final AtomicInteger progress = new AtomicInteger();
        ContentResponse response = client.POST(scheme + "://localhost:" + connector.getLocalPort())
                .onRequestContent((request, buffer) ->
                {
                    byte[] bytes = new byte[buffer.remaining()];
                    assertEquals(1, bytes.length);
                    buffer.get(bytes);
                    assertEquals(bytes[0], progress.getAndIncrement());
                })
                .content(new BytesContentProvider(new byte[]{0}, new byte[]{1}, new byte[]{2}, new byte[]{3}, new byte[]{4}))
                .timeout(5, TimeUnit.SECONDS)
                .send();

        assertNotNull(response);
        assertEquals(200, response.getStatus());
        assertEquals(5, progress.get());
    }

    @Test
    public void testGZIPContentEncoding() throws Exception
    {
        // GZIPContentDecoder returns to application pooled
        // buffers, which is fine, but in this test they will
        // appear as "leaked", so we use a normal ByteBufferPool.
        clientBufferPool = new MappedByteBufferPool.Tagged();

        final byte[] data = {0, 1, 2, 3, 4, 5, 6, 7, 8, 9};
        start(new AbstractHandler()
        {
            @Override
            public void handle(String target, org.eclipse.jetty.server.Request baseRequest, HttpServletRequest request, HttpServletResponse response) throws IOException
            {
                baseRequest.setHandled(true);
                response.setHeader("Content-Encoding", "gzip");
                GZIPOutputStream gzipOutput = new GZIPOutputStream(response.getOutputStream());
                gzipOutput.write(data);
                gzipOutput.finish();
            }
        });

        ContentResponse response = client.newRequest("localhost", connector.getLocalPort())
                .scheme(scheme)
                .timeout(5, TimeUnit.SECONDS)
                .send();

        assertEquals(200, response.getStatus());
        assertArrayEquals(data, response.getContent());
    }

    @Test
    @DisabledIfSystemProperty(named = "env", matches = "ci") // TODO: SLOW, needs review
    public void testRequestIdleTimeout() throws Exception
    {
        final long idleTimeout = 1000;
        start(new AbstractHandler()
        {
            @Override
            public void handle(String target, org.eclipse.jetty.server.Request baseRequest, HttpServletRequest request, HttpServletResponse response) throws ServletException
            {
                try
                {
                    baseRequest.setHandled(true);
                    TimeUnit.MILLISECONDS.sleep(2 * idleTimeout);
                }
                catch (InterruptedException x)
                {
                    throw new ServletException(x);
                }
            }
        });

        final String host = "localhost";
        final int port = connector.getLocalPort();
        assertThrows(TimeoutException.class, () ->
                client.newRequest(host, port)
                        .scheme(scheme)
                        .idleTimeout(idleTimeout, TimeUnit.MILLISECONDS)
                        .timeout(3 * idleTimeout, TimeUnit.MILLISECONDS)
                        .send());

        // Make another request without specifying the idle timeout, should not fail
        ContentResponse response = client.newRequest(host, port)
                .scheme(scheme)
                .timeout(3 * idleTimeout, TimeUnit.MILLISECONDS)
                .send();

        assertNotNull(response);
        assertEquals(200, response.getStatus());
    }

    @Test
    public void testConnectionIdleTimeout() throws Exception
    {
        final long idleTimeout = 1000;
        start(new AbstractHandler()
        {
            @Override
            public void handle(String target, org.eclipse.jetty.server.Request baseRequest, HttpServletRequest request, HttpServletResponse response) throws ServletException
            {
                try
                {
                    baseRequest.setHandled(true);
                    TimeUnit.MILLISECONDS.sleep(2 * idleTimeout);
                }
                catch (InterruptedException x)
                {
                    throw new ServletException(x);
                }
            }
        });

        connector.setIdleTimeout(idleTimeout);

        ExecutionException x = assertThrows(ExecutionException.class, () ->
                client.newRequest("localhost", connector.getLocalPort())
                .scheme(scheme)
                .idleTimeout(4 * idleTimeout, TimeUnit.MILLISECONDS)
                .timeout(3 * idleTimeout, TimeUnit.MILLISECONDS)
                .send());
        assertThat(x.getCause(), instanceOf(EOFException.class));

        connector.setIdleTimeout(5 * idleTimeout);

        // Make another request to be sure the connection is recreated
        ContentResponse response = client.newRequest("localhost", connector.getLocalPort())
                .scheme(scheme)
                .idleTimeout(4 * idleTimeout, TimeUnit.MILLISECONDS)
                .timeout(3 * idleTimeout, TimeUnit.MILLISECONDS)
                .send();

        assertNotNull(response);
        assertEquals(200, response.getStatus());
    }

    @Test
    @Tag( "ipv6" )
    public void testSendToIPv6Address() throws Exception
    {
        start(new EmptyServerHandler());

        ContentResponse response = client.newRequest("[::1]", connector.getLocalPort())
                .scheme(scheme)
                .timeout(5, TimeUnit.SECONDS)
                .send();

        assertNotNull(response);
        assertEquals(200, response.getStatus());
    }

    @Test
    public void testHEADWithResponseContentLength() throws Exception
    {
        final int length = 1024;
        start(new AbstractHandler()
        {
            @Override
            public void handle(String target, org.eclipse.jetty.server.Request baseRequest, HttpServletRequest request, HttpServletResponse response) throws IOException
            {
                baseRequest.setHandled(true);
                response.getOutputStream().write(new byte[length]);
            }
        });

        // HEAD requests receive a Content-Length header, but do not
        // receive the content so they must handle this case properly
        ContentResponse response = client.newRequest("localhost", connector.getLocalPort())
                .scheme(scheme)
                .method(HttpMethod.HEAD)
                .timeout(5, TimeUnit.SECONDS)
                .send();

        assertNotNull(response);
        assertEquals(200, response.getStatus());
        assertEquals(0, response.getContent().length);

        // Perform a normal GET request to be sure the content is now read
        response = client.newRequest("localhost", connector.getLocalPort())
                .scheme(scheme)
                .timeout(5, TimeUnit.SECONDS)
                .send();

        assertNotNull(response);
        assertEquals(200, response.getStatus());
        assertEquals(length, response.getContent().length);
    }

    @Test
    public void testLongPollIsAbortedWhenClientIsStopped() throws Exception
    {
        final CountDownLatch latch = new CountDownLatch(1);
        start(new AbstractHandler()
        {
            @Override
            public void handle(String target, org.eclipse.jetty.server.Request baseRequest, HttpServletRequest request, HttpServletResponse response)
            {
                baseRequest.setHandled(true);
                request.startAsync();
                latch.countDown();
            }
        });

        final CountDownLatch completeLatch = new CountDownLatch(1);
        client.newRequest("localhost", connector.getLocalPort())
                .scheme(scheme)
                .send(result ->
                {
                    if (result.isFailed())
                        completeLatch.countDown();
                });

        assertTrue(latch.await(5, TimeUnit.SECONDS));

        // Stop the client, the complete listener must be invoked.
        client.stop();

        assertTrue(completeLatch.await(5, TimeUnit.SECONDS));
    }

    @Test
    public void testEarlyEOF() throws Exception
    {
        start(new AbstractHandler()
        {
            @Override
            public void handle(String target, org.eclipse.jetty.server.Request baseRequest, HttpServletRequest request, HttpServletResponse response) throws IOException
            {
                baseRequest.setHandled(true);
                // Promise some content, then flush the headers, then fail to send the content.
                response.setContentLength(16);
                response.flushBuffer();
                throw new NullPointerException("Explicitly thrown by test");
            }
        });

        try (StacklessLogging ignore = new StacklessLogging(org.eclipse.jetty.server.HttpChannel.class))
        {
            assertThrows(ExecutionException.class, () ->
                    client.newRequest("localhost", connector.getLocalPort())
                    .scheme(scheme)
                    .timeout(60, TimeUnit.SECONDS)
                    .send());
        }
    }

    @Test
    public void testSmallContentDelimitedByEOFWithSlowRequest() throws Exception
    {
        testContentDelimitedByEOFWithSlowRequest(1024);
    }

    @Test
    public void testBigContentDelimitedByEOFWithSlowRequest() throws Exception
    {
        testContentDelimitedByEOFWithSlowRequest(128 * 1024);
    }

    private void testContentDelimitedByEOFWithSlowRequest(int length) throws Exception
    {
        final byte[] data = new byte[length];
        new Random().nextBytes(data);
        start(new AbstractHandler()
        {
            @Override
            public void handle(String target, org.eclipse.jetty.server.Request baseRequest, HttpServletRequest request, HttpServletResponse response) throws IOException
            {
                baseRequest.setHandled(true);
                response.setHeader("Connection", "close");
                response.getOutputStream().write(data);
            }
        });

        DeferredContentProvider content = new DeferredContentProvider(ByteBuffer.wrap(new byte[]{0}));
        Request request = client.newRequest("localhost", connector.getLocalPort())
                .scheme(scheme)
                .content(content);
        FutureResponseListener listener = new FutureResponseListener(request);
        request.send(listener);
        // Wait some time to simulate a slow request.
        Thread.sleep(1000);
        content.close();

        ContentResponse response = listener.get(5, TimeUnit.SECONDS);

        assertEquals(200, response.getStatus());
        assertArrayEquals(data, response.getContent());
    }

    @Test
    public void testSmallAsyncContent() throws Exception
    {
        start(new AbstractHandler()
        {
            @Override
            public void handle(String target, org.eclipse.jetty.server.Request baseRequest, HttpServletRequest request, HttpServletResponse response) throws IOException
            {
                ServletOutputStream output = response.getOutputStream();
                output.write(65);
                output.flush();
                output.write(66);
            }
        });

        final AtomicInteger contentCount = new AtomicInteger();
        final AtomicReference<Callback> callbackRef = new AtomicReference<>();
        final AtomicReference<CountDownLatch> contentLatch = new AtomicReference<>(new CountDownLatch(1));
        final CountDownLatch completeLatch = new CountDownLatch(1);
        client.newRequest("localhost", connector.getLocalPort())
                .scheme(scheme)
                .onResponseContentAsync((response, content, callback) ->
                {
                    contentCount.incrementAndGet();
                    callbackRef.set(callback);
                    contentLatch.get().countDown();
                })
                .send(result -> completeLatch.countDown());

        assertTrue(contentLatch.get().await(5, TimeUnit.SECONDS));
        Callback callback = callbackRef.get();

        // Wait a while to be sure that the parsing does not proceed.
        TimeUnit.MILLISECONDS.sleep(1000);

        assertEquals(1, contentCount.get());

        // Succeed the content callback to proceed with parsing.
        callbackRef.set(null);
        contentLatch.set(new CountDownLatch(1));
        callback.succeeded();

        assertTrue(contentLatch.get().await(5, TimeUnit.SECONDS));
        callback = callbackRef.get();

        // Wait a while to be sure that the parsing does not proceed.
        TimeUnit.MILLISECONDS.sleep(1000);

        assertEquals(2, contentCount.get());
        assertEquals(1, completeLatch.getCount());

        // Succeed the content callback to proceed with parsing.
        callbackRef.set(null);
        contentLatch.set(new CountDownLatch(1));
        callback.succeeded();

        assertTrue(completeLatch.await(5, TimeUnit.SECONDS));
        assertEquals(2, contentCount.get());
    }
}<|MERGE_RESOLUTION|>--- conflicted
+++ resolved
@@ -50,11 +50,7 @@
 import org.eclipse.jetty.toolchain.test.IO;
 import org.eclipse.jetty.util.Callback;
 import org.eclipse.jetty.util.log.StacklessLogging;
-<<<<<<< HEAD
-=======
-
 import org.junit.jupiter.api.Tag;
->>>>>>> aa7e9ee0
 import org.junit.jupiter.api.Test;
 import org.junit.jupiter.api.condition.DisabledIfSystemProperty;
 
@@ -478,27 +474,27 @@
 
         ExecutionException x = assertThrows(ExecutionException.class, () ->
                 client.newRequest("localhost", connector.getLocalPort())
+                        .scheme(scheme)
+                        .idleTimeout(4 * idleTimeout, TimeUnit.MILLISECONDS)
+                        .timeout(3 * idleTimeout, TimeUnit.MILLISECONDS)
+                        .send());
+        assertThat(x.getCause(), instanceOf(EOFException.class));
+
+        connector.setIdleTimeout(5 * idleTimeout);
+
+        // Make another request to be sure the connection is recreated
+        ContentResponse response = client.newRequest("localhost", connector.getLocalPort())
                 .scheme(scheme)
                 .idleTimeout(4 * idleTimeout, TimeUnit.MILLISECONDS)
                 .timeout(3 * idleTimeout, TimeUnit.MILLISECONDS)
-                .send());
-        assertThat(x.getCause(), instanceOf(EOFException.class));
-
-        connector.setIdleTimeout(5 * idleTimeout);
-
-        // Make another request to be sure the connection is recreated
-        ContentResponse response = client.newRequest("localhost", connector.getLocalPort())
-                .scheme(scheme)
-                .idleTimeout(4 * idleTimeout, TimeUnit.MILLISECONDS)
-                .timeout(3 * idleTimeout, TimeUnit.MILLISECONDS)
-                .send();
-
-        assertNotNull(response);
-        assertEquals(200, response.getStatus());
-    }
-
-    @Test
-    @Tag( "ipv6" )
+                .send();
+
+        assertNotNull(response);
+        assertEquals(200, response.getStatus());
+    }
+
+    @Test
+    @Tag("ipv6")
     public void testSendToIPv6Address() throws Exception
     {
         start(new EmptyServerHandler());
@@ -601,9 +597,9 @@
         {
             assertThrows(ExecutionException.class, () ->
                     client.newRequest("localhost", connector.getLocalPort())
-                    .scheme(scheme)
-                    .timeout(60, TimeUnit.SECONDS)
-                    .send());
+                            .scheme(scheme)
+                            .timeout(60, TimeUnit.SECONDS)
+                            .send());
         }
     }
 
