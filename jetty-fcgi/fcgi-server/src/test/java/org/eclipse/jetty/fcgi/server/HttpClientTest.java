//
//  ========================================================================
//  Copyright (c) 1995-2014 Mort Bay Consulting Pty. Ltd.
//  ------------------------------------------------------------------------
//  All rights reserved. This program and the accompanying materials
//  are made available under the terms of the Eclipse Public License v1.0
//  and Apache License v2.0 which accompanies this distribution.
//
//      The Eclipse Public License is available at
//      http://www.eclipse.org/legal/epl-v10.html
//
//      The Apache License v2.0 is available at
//      http://www.opensource.org/licenses/apache2.0.php
//
//  You may elect to redistribute this code under either of these licenses.
//  ========================================================================
//

package org.eclipse.jetty.fcgi.server;

import java.io.EOFException;
import java.io.IOException;
import java.net.URI;
import java.net.URLEncoder;
import java.nio.ByteBuffer;
import java.util.Arrays;
<<<<<<< HEAD
=======
import java.util.Random;
>>>>>>> 5eeda38f
import java.util.concurrent.CountDownLatch;
import java.util.concurrent.ExecutionException;
import java.util.concurrent.TimeUnit;
import java.util.concurrent.TimeoutException;
import java.util.concurrent.atomic.AtomicInteger;
import java.util.zip.GZIPOutputStream;
import javax.servlet.ServletException;
import javax.servlet.ServletOutputStream;
import javax.servlet.http.HttpServletRequest;
import javax.servlet.http.HttpServletResponse;

import org.eclipse.jetty.client.api.ContentResponse;
import org.eclipse.jetty.client.api.Request;
import org.eclipse.jetty.client.api.Response;
import org.eclipse.jetty.client.api.Result;
import org.eclipse.jetty.client.util.BytesContentProvider;
import org.eclipse.jetty.client.util.DeferredContentProvider;
import org.eclipse.jetty.client.util.FutureResponseListener;
import org.eclipse.jetty.http.HttpMethod;
import org.eclipse.jetty.server.handler.AbstractHandler;
import org.eclipse.jetty.toolchain.test.IO;
import org.eclipse.jetty.toolchain.test.annotation.Slow;
import org.junit.Assert;
import org.junit.Test;

public class HttpClientTest extends AbstractHttpClientServerTest
{
    @Test
    public void testGETResponseWithoutContent() throws Exception
    {
        start(new EmptyServerHandler());

        for (int i = 0; i < 2; ++i)
        {
            Response response = client.GET(scheme + "://localhost:" + connector.getLocalPort());
            Assert.assertNotNull(response);
            Assert.assertEquals(200, response.getStatus());
        }
    }

    @Test
    public void testGETResponseWithContent() throws Exception
    {
        final byte[] data = new byte[]{0, 1, 2, 3, 4, 5, 6, 7};
        start(new AbstractHandler()
        {
            @Override
            public void handle(String target, org.eclipse.jetty.server.Request baseRequest, HttpServletRequest request, HttpServletResponse response) throws IOException, ServletException
            {
                response.getOutputStream().write(data);
                baseRequest.setHandled(true);
            }
        });

        int maxConnections = 256;
        client.setMaxConnectionsPerDestination(maxConnections);

        for (int i = 0; i < maxConnections + 1; ++i)
        {
            ContentResponse response = client.GET(scheme + "://localhost:" + connector.getLocalPort());
            Assert.assertNotNull(response);
            Assert.assertEquals(200, response.getStatus());
            byte[] content = response.getContent();
            Assert.assertArrayEquals(data, content);
        }
    }

    @Test
    public void testGETWithParametersResponseWithContent() throws Exception
    {
        final String paramName1 = "a";
        final String paramName2 = "b";
        start(new AbstractHandler()
        {
            @Override
            public void handle(String target, org.eclipse.jetty.server.Request baseRequest, HttpServletRequest request, HttpServletResponse response) throws IOException, ServletException
            {
                response.setCharacterEncoding("UTF-8");
                ServletOutputStream output = response.getOutputStream();
                String paramValue1 = request.getParameter(paramName1);
                output.write(paramValue1.getBytes("UTF-8"));
                String paramValue2 = request.getParameter(paramName2);
                Assert.assertEquals("", paramValue2);
                output.write("empty".getBytes("UTF-8"));
                baseRequest.setHandled(true);
            }
        });

        String value1 = "\u20AC";
        String paramValue1 = URLEncoder.encode(value1, "UTF-8");
        String query = paramName1 + "=" + paramValue1 + "&" + paramName2;
        ContentResponse response = client.GET(scheme + "://localhost:" + connector.getLocalPort() + "/?" + query);

        Assert.assertNotNull(response);
        Assert.assertEquals(200, response.getStatus());
        String content = new String(response.getContent(), "UTF-8");
        Assert.assertEquals(value1 + "empty", content);
    }

    @Test
    public void testGETWithParametersMultiValuedResponseWithContent() throws Exception
    {
        final String paramName1 = "a";
        final String paramName2 = "b";
        start(new AbstractHandler()
        {
            @Override
            public void handle(String target, org.eclipse.jetty.server.Request baseRequest, HttpServletRequest request, HttpServletResponse response) throws IOException, ServletException
            {
                response.setCharacterEncoding("UTF-8");
                ServletOutputStream output = response.getOutputStream();
                String[] paramValues1 = request.getParameterValues(paramName1);
                for (String paramValue : paramValues1)
                    output.write(paramValue.getBytes("UTF-8"));
                String paramValue2 = request.getParameter(paramName2);
                output.write(paramValue2.getBytes("UTF-8"));
                baseRequest.setHandled(true);
            }
        });

        String value11 = "\u20AC";
        String value12 = "\u20AA";
        String value2 = "&";
        String paramValue11 = URLEncoder.encode(value11, "UTF-8");
        String paramValue12 = URLEncoder.encode(value12, "UTF-8");
        String paramValue2 = URLEncoder.encode(value2, "UTF-8");
        String query = paramName1 + "=" + paramValue11 + "&" + paramName1 + "=" + paramValue12 + "&" + paramName2 + "=" + paramValue2;
        ContentResponse response = client.GET(scheme + "://localhost:" + connector.getLocalPort() + "/?" + query);

        Assert.assertNotNull(response);
        Assert.assertEquals(200, response.getStatus());
        String content = new String(response.getContent(), "UTF-8");
        Assert.assertEquals(value11 + value12 + value2, content);
    }

    @Test
    public void testPOSTWithParameters() throws Exception
    {
        final String paramName = "a";
        final String paramValue = "\u20AC";
        start(new AbstractHandler()
        {
            @Override
            public void handle(String target, org.eclipse.jetty.server.Request baseRequest, HttpServletRequest request, HttpServletResponse response) throws IOException, ServletException
            {
                baseRequest.setHandled(true);
                String value = request.getParameter(paramName);
                if (paramValue.equals(value))
                {
                    response.setCharacterEncoding("UTF-8");
                    response.setContentType("text/plain");
                    response.getOutputStream().print(value);
                }
            }
        });

        ContentResponse response = client.POST(scheme + "://localhost:" + connector.getLocalPort())
                .param(paramName, paramValue)
                .timeout(5, TimeUnit.SECONDS)
                .send();

        Assert.assertNotNull(response);
        Assert.assertEquals(200, response.getStatus());
        Assert.assertEquals(paramValue, new String(response.getContent(), "UTF-8"));
    }

    @Test
    public void testPOSTWithQueryString() throws Exception
    {
        final String paramName = "a";
        final String paramValue = "\u20AC";
        start(new AbstractHandler()
        {
            @Override
            public void handle(String target, org.eclipse.jetty.server.Request baseRequest, HttpServletRequest request, HttpServletResponse response) throws IOException, ServletException
            {
                baseRequest.setHandled(true);
                String value = request.getParameter(paramName);
                if (paramValue.equals(value))
                {
                    response.setCharacterEncoding("UTF-8");
                    response.setContentType("text/plain");
                    response.getOutputStream().print(value);
                }
            }
        });

        String uri = scheme + "://localhost:" + connector.getLocalPort() +
                "/?" + paramName + "=" + URLEncoder.encode(paramValue, "UTF-8");
        ContentResponse response = client.POST(uri)
                .timeout(5, TimeUnit.SECONDS)
                .send();

        Assert.assertNotNull(response);
        Assert.assertEquals(200, response.getStatus());
        Assert.assertEquals(paramValue, new String(response.getContent(), "UTF-8"));
    }

    @Test
    public void testPUTWithParameters() throws Exception
    {
        final String paramName = "a";
        final String paramValue = "\u20AC";
        start(new AbstractHandler()
        {
            @Override
            public void handle(String target, org.eclipse.jetty.server.Request baseRequest, HttpServletRequest request, HttpServletResponse response) throws IOException, ServletException
            {
                baseRequest.setHandled(true);
                String value = request.getParameter(paramName);
                if (paramValue.equals(value))
                {
                    response.setCharacterEncoding("UTF-8");
                    response.setContentType("text/plain");
                    response.getOutputStream().print(value);
                }
            }
        });

        URI uri = URI.create(scheme + "://localhost:" + connector.getLocalPort() + "/path?" + paramName + "=" + paramValue);
        ContentResponse response = client.newRequest(uri)
                .method(HttpMethod.PUT)
                .timeout(5, TimeUnit.SECONDS)
                .send();

        Assert.assertNotNull(response);
        Assert.assertEquals(200, response.getStatus());
        Assert.assertEquals(paramValue, new String(response.getContent(), "UTF-8"));
    }

    @Test
    public void testPOSTWithParametersWithContent() throws Exception
    {
        final byte[] content = {0, 1, 2, 3};
        final String paramName = "a";
        final String paramValue = "\u20AC";
        start(new AbstractHandler()
        {
            @Override
            public void handle(String target, org.eclipse.jetty.server.Request baseRequest, HttpServletRequest request, HttpServletResponse response) throws IOException, ServletException
            {
                baseRequest.setHandled(true);
                String value = request.getParameter(paramName);
                if (paramValue.equals(value))
                {
                    response.setCharacterEncoding("UTF-8");
                    response.setContentType("application/octet-stream");
                    IO.copy(request.getInputStream(), response.getOutputStream());
                }
            }
        });

        for (int i = 0; i < 256; ++i)
        {
            ContentResponse response = client.POST(scheme + "://localhost:" + connector.getLocalPort() + "/?b=1")
                    .param(paramName, paramValue)
                    .content(new BytesContentProvider(content))
                    .timeout(5, TimeUnit.SECONDS)
                    .send();

            Assert.assertNotNull(response);
            Assert.assertEquals(200, response.getStatus());
            Assert.assertArrayEquals(content, response.getContent());
        }
    }

    @Test
    public void testPOSTWithContentNotifiesRequestContentListener() throws Exception
    {
        final byte[] content = {0, 1, 2, 3};
        start(new EmptyServerHandler());

        ContentResponse response = client.POST(scheme + "://localhost:" + connector.getLocalPort())
                .onRequestContent(new Request.ContentListener()
                {
                    @Override
                    public void onContent(Request request, ByteBuffer buffer)
                    {
                        byte[] bytes = new byte[buffer.remaining()];
                        buffer.get(bytes);
                        if (!Arrays.equals(content, bytes))
                            request.abort(new Exception());
                    }
                })
                .content(new BytesContentProvider(content))
                .timeout(5, TimeUnit.SECONDS)
                .send();

        Assert.assertNotNull(response);
        Assert.assertEquals(200, response.getStatus());
    }

    @Test
    public void testPOSTWithContentTracksProgress() throws Exception
    {
        start(new EmptyServerHandler());

        final AtomicInteger progress = new AtomicInteger();
        ContentResponse response = client.POST(scheme + "://localhost:" + connector.getLocalPort())
                .onRequestContent(new Request.ContentListener()
                {
                    @Override
                    public void onContent(Request request, ByteBuffer buffer)
                    {
                        byte[] bytes = new byte[buffer.remaining()];
                        Assert.assertEquals(1, bytes.length);
                        buffer.get(bytes);
                        Assert.assertEquals(bytes[0], progress.getAndIncrement());
                    }
                })
                .content(new BytesContentProvider(new byte[]{0}, new byte[]{1}, new byte[]{2}, new byte[]{3}, new byte[]{4}))
                .timeout(5, TimeUnit.SECONDS)
                .send();

        Assert.assertNotNull(response);
        Assert.assertEquals(200, response.getStatus());
        Assert.assertEquals(5, progress.get());
    }

    @Test
    public void testGZIPContentEncoding() throws Exception
    {
        final byte[] data = {0, 1, 2, 3, 4, 5, 6, 7, 8, 9};
        start(new AbstractHandler()
        {
            @Override
            public void handle(String target, org.eclipse.jetty.server.Request baseRequest, HttpServletRequest request, HttpServletResponse response) throws IOException, ServletException
            {
                baseRequest.setHandled(true);
                response.setHeader("Content-Encoding", "gzip");
                GZIPOutputStream gzipOutput = new GZIPOutputStream(response.getOutputStream());
                gzipOutput.write(data);
                gzipOutput.finish();
            }
        });

        ContentResponse response = client.newRequest("localhost", connector.getLocalPort())
                .scheme(scheme)
                .timeout(5, TimeUnit.SECONDS)
                .send();

        Assert.assertEquals(200, response.getStatus());
        Assert.assertArrayEquals(data, response.getContent());
    }

    @Slow
    @Test
    public void testRequestIdleTimeout() throws Exception
    {
        final long idleTimeout = 1000;
        start(new AbstractHandler()
        {
            @Override
            public void handle(String target, org.eclipse.jetty.server.Request baseRequest, HttpServletRequest request, HttpServletResponse response) throws IOException, ServletException
            {
                try
                {
                    baseRequest.setHandled(true);
                    TimeUnit.MILLISECONDS.sleep(2 * idleTimeout);
                }
                catch (InterruptedException x)
                {
                    throw new ServletException(x);
                }
            }
        });

        final String host = "localhost";
        final int port = connector.getLocalPort();
        try
        {
            client.newRequest(host, port)
                    .scheme(scheme)
                    .idleTimeout(idleTimeout, TimeUnit.MILLISECONDS)
                    .timeout(3 * idleTimeout, TimeUnit.MILLISECONDS)
                    .send();
            Assert.fail();
        }
        catch (ExecutionException expected)
        {
            Assert.assertTrue(expected.getCause() instanceof TimeoutException);
        }

        // Make another request without specifying the idle timeout, should not fail
        ContentResponse response = client.newRequest(host, port)
                .scheme(scheme)
                .timeout(3 * idleTimeout, TimeUnit.MILLISECONDS)
                .send();

        Assert.assertNotNull(response);
        Assert.assertEquals(200, response.getStatus());
    }
    
    @Test
    public void testConnectionIdleTimeout() throws Exception
    {
        final long idleTimeout = 1000;
        start(new AbstractHandler()
        {
            @Override
            public void handle(String target, org.eclipse.jetty.server.Request baseRequest, HttpServletRequest request, HttpServletResponse response) throws IOException, ServletException
            {
                try
                {
                    baseRequest.setHandled(true);
                    TimeUnit.MILLISECONDS.sleep(2 * idleTimeout);
                }
                catch (InterruptedException x)
                {
                    throw new ServletException(x);
                }
            }
        });

        connector.setIdleTimeout(idleTimeout);

        try
        {
            client.newRequest("localhost", connector.getLocalPort())
                    .scheme(scheme)
                    .idleTimeout(4 * idleTimeout, TimeUnit.MILLISECONDS)
                    .timeout(3 * idleTimeout, TimeUnit.MILLISECONDS)
                    .send();
            Assert.fail();
        }
        catch (ExecutionException x)
        {
            Assert.assertTrue(x.getCause() instanceof EOFException);
        }

        connector.setIdleTimeout(5 * idleTimeout);

        // Make another request to be sure the connection is recreated
        ContentResponse response = client.newRequest("localhost", connector.getLocalPort())
                .scheme(scheme)
                .idleTimeout(4 * idleTimeout, TimeUnit.MILLISECONDS)
                .timeout(3 * idleTimeout, TimeUnit.MILLISECONDS)
                .send();

        Assert.assertNotNull(response);
        Assert.assertEquals(200, response.getStatus());
    }

    @Test
    public void testSendToIPv6Address() throws Exception
    {
        start(new EmptyServerHandler());

        ContentResponse response = client.newRequest("[::1]", connector.getLocalPort())
                .scheme(scheme)
                .timeout(5, TimeUnit.SECONDS)
                .send();

        Assert.assertNotNull(response);
        Assert.assertEquals(200, response.getStatus());
    }

    @Test
    public void testHEADWithResponseContentLength() throws Exception
    {
        final int length = 1024;
        start(new AbstractHandler()
        {
            @Override
            public void handle(String target, org.eclipse.jetty.server.Request baseRequest, HttpServletRequest request, HttpServletResponse response) throws IOException, ServletException
            {
                baseRequest.setHandled(true);
                response.getOutputStream().write(new byte[length]);
            }
        });

        // HEAD requests receive a Content-Length header, but do not
        // receive the content so they must handle this case properly
        ContentResponse response = client.newRequest("localhost", connector.getLocalPort())
                .scheme(scheme)
                .method(HttpMethod.HEAD)
                .timeout(5, TimeUnit.SECONDS)
                .send();

        Assert.assertNotNull(response);
        Assert.assertEquals(200, response.getStatus());
        Assert.assertEquals(0, response.getContent().length);

        // Perform a normal GET request to be sure the content is now read
        response = client.newRequest("localhost", connector.getLocalPort())
                .scheme(scheme)
                .timeout(5, TimeUnit.SECONDS)
                .send();

        Assert.assertNotNull(response);
        Assert.assertEquals(200, response.getStatus());
        Assert.assertEquals(length, response.getContent().length);
    }

    @Test
    public void testLongPollIsAbortedWhenClientIsStopped() throws Exception
    {
        final CountDownLatch latch = new CountDownLatch(1);
        start(new AbstractHandler()
        {
            @Override
            public void handle(String target, org.eclipse.jetty.server.Request baseRequest, HttpServletRequest request, HttpServletResponse response) throws IOException, ServletException
            {
                baseRequest.setHandled(true);
                request.startAsync();
                latch.countDown();
            }
        });

        final CountDownLatch completeLatch = new CountDownLatch(1);
        client.newRequest("localhost", connector.getLocalPort())
                .scheme(scheme)
                .send(new Response.CompleteListener()
                {
                    @Override
                    public void onComplete(Result result)
                    {
                        if (result.isFailed())
                            completeLatch.countDown();
                    }
                });

        Assert.assertTrue(latch.await(5, TimeUnit.SECONDS));

        // Stop the client, the complete listener must be invoked.
        client.stop();

        Assert.assertTrue(completeLatch.await(5, TimeUnit.SECONDS));
    }
<<<<<<< HEAD
=======

    @Test
    public void testEarlyEOF() throws Exception
    {
        start(new AbstractHandler()
        {
            @Override
            public void handle(String target, org.eclipse.jetty.server.Request baseRequest, HttpServletRequest request, HttpServletResponse response) throws IOException, ServletException
            {
                baseRequest.setHandled(true);
                // Promise some content, then flush the headers, then fail to send the content.
                response.setContentLength(16);
                response.flushBuffer();
                throw new NullPointerException();
            }
        });

        try
        {
            client.newRequest("localhost", connector.getLocalPort())
                    .scheme(scheme)
                    .timeout(5, TimeUnit.SECONDS)
                    .send();
            Assert.fail();
        }
        catch (ExecutionException x)
        {
            // Expected.
        }
    }

    @Test
    public void testSmallContentDelimitedByEOFWithSlowRequest() throws Exception
    {
        testContentDelimitedByEOFWithSlowRequest(1024);
    }

    @Test
    public void testBigContentDelimitedByEOFWithSlowRequest() throws Exception
    {
        testContentDelimitedByEOFWithSlowRequest(128 * 1024);
    }

    private void testContentDelimitedByEOFWithSlowRequest(int length) throws Exception
    {
        final byte[] data = new byte[length];
        new Random().nextBytes(data);
        start(new AbstractHandler()
        {
            @Override
            public void handle(String target, org.eclipse.jetty.server.Request baseRequest, HttpServletRequest request, HttpServletResponse response) throws IOException, ServletException
            {
                baseRequest.setHandled(true);
                response.setHeader("Connection", "close");
                response.getOutputStream().write(data);
            }
        });

        DeferredContentProvider content = new DeferredContentProvider(ByteBuffer.wrap(new byte[]{0}));
        Request request = client.newRequest("localhost", connector.getLocalPort())
                .scheme(scheme)
                .content(content);
        FutureResponseListener listener = new FutureResponseListener(request);
        request.send(listener);
        // Wait some time to simulate a slow request.
        Thread.sleep(1000);
        content.close();

        ContentResponse response = listener.get(5, TimeUnit.SECONDS);

        Assert.assertEquals(200, response.getStatus());
        Assert.assertArrayEquals(data, response.getContent());
    }
>>>>>>> 5eeda38f
}<|MERGE_RESOLUTION|>--- conflicted
+++ resolved
@@ -24,10 +24,7 @@
 import java.net.URLEncoder;
 import java.nio.ByteBuffer;
 import java.util.Arrays;
-<<<<<<< HEAD
-=======
 import java.util.Random;
->>>>>>> 5eeda38f
 import java.util.concurrent.CountDownLatch;
 import java.util.concurrent.ExecutionException;
 import java.util.concurrent.TimeUnit;
@@ -557,8 +554,6 @@
 
         Assert.assertTrue(completeLatch.await(5, TimeUnit.SECONDS));
     }
-<<<<<<< HEAD
-=======
 
     @Test
     public void testEarlyEOF() throws Exception
@@ -632,5 +627,4 @@
         Assert.assertEquals(200, response.getStatus());
         Assert.assertArrayEquals(data, response.getContent());
     }
->>>>>>> 5eeda38f
 }