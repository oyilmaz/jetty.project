--- conflicted
+++ resolved
@@ -185,10 +185,7 @@
         DESTROYED
     }
 
-<<<<<<< HEAD
-=======
     private final AutoLock _lock = new AutoLock();
->>>>>>> a79c0cfd
     protected ContextStatus _contextStatus = ContextStatus.NOTSET;
     protected Context _scontext;
     private final AttributesMap _attributes;
