//
//  ========================================================================
//  Copyright (c) 1995-2015 Mort Bay Consulting Pty. Ltd.
//  ------------------------------------------------------------------------
//  All rights reserved. This program and the accompanying materials
//  are made available under the terms of the Eclipse Public License v1.0
//  and Apache License v2.0 which accompanies this distribution.
//
//      The Eclipse Public License is available at
//      http://www.eclipse.org/legal/epl-v10.html
//
//      The Apache License v2.0 is available at
//      http://www.opensource.org/licenses/apache2.0.php
//
//  You may elect to redistribute this code under either of these licenses.
//  ========================================================================
//

package org.eclipse.jetty.proxy;

import java.io.IOException;
import java.io.InputStream;
import java.nio.ByteBuffer;
import java.util.concurrent.TimeUnit;

import javax.servlet.AsyncContext;
import javax.servlet.ServletConfig;
import javax.servlet.ServletException;
import javax.servlet.http.HttpServletRequest;
import javax.servlet.http.HttpServletResponse;

import org.eclipse.jetty.client.api.ContentProvider;
import org.eclipse.jetty.client.api.Request;
import org.eclipse.jetty.client.api.Response;
import org.eclipse.jetty.client.api.Result;
import org.eclipse.jetty.client.util.InputStreamContentProvider;
import org.eclipse.jetty.http.HttpVersion;
import org.eclipse.jetty.util.Callback;

/**
<<<<<<< HEAD
 * <p>Proxy servlet based on Servlet 3.0 asynchronous request/response.</p>
 * <p>Forwards requests to another server either as a standard web reverse proxy
 * (as defined by RFC2616) or as a transparent reverse proxy.</p>
 * <p>To facilitate JMX monitoring, the {@link HttpClient} instance is set as
 * context attribute, prefixed with the servlet's name and exposed by the
 * mechanism provided by {@link ServletContext#setAttribute(String, Object)}.</p>
 * <p>The following init parameters may be used to configure the servlet:</p>
 * <ul>
 * <li>hostHeader - forces the host header to a particular value</li>
 * <li>viaHost - the name to use in the Via header: Via: http/1.1 &lt;viaHost&gt;</li>
 * <li>whiteList - comma-separated list of allowed proxy hosts</li>
 * <li>blackList - comma-separated list of forbidden proxy hosts</li>
 * </ul>
 * <p>In addition, see {@link #createHttpClient()} for init parameters used to configure
 * the {@link HttpClient} instance.</p>
=======
 * <p>Servlet 3.0 asynchronous proxy servlet.</p>
 * <p>The request processing is asynchronous, but the I/O is blocking.</p>
>>>>>>> 9306477f
 *
 * @see AsyncProxyServlet
 * @see AsyncMiddleManServlet
 * @see ConnectHandler
 */
public class ProxyServlet extends AbstractProxyServlet
{
    @Override
    protected void service(final HttpServletRequest request, final HttpServletResponse response) throws ServletException, IOException
    {
        final int requestId = getRequestId(request);

        String rewrittenTarget = rewriteTarget(request);

        if (_log.isDebugEnabled())
        {
            StringBuffer uri = request.getRequestURL();
            if (request.getQueryString() != null)
                uri.append("?").append(request.getQueryString());
            if (_log.isDebugEnabled())
                _log.debug("{} rewriting: {} -> {}", requestId, uri, rewrittenTarget);
        }

        if (rewrittenTarget == null)
        {
            onProxyRewriteFailed(request, response);
            return;
        }

        final Request proxyRequest = getHttpClient().newRequest(rewrittenTarget)
                .method(request.getMethod())
                .version(HttpVersion.fromString(request.getProtocol()));

        copyRequestHeaders(request, proxyRequest);

        addProxyHeaders(request, proxyRequest);

        final AsyncContext asyncContext = request.startAsync();
        // We do not timeout the continuation, but the proxy request
        asyncContext.setTimeout(0);
        proxyRequest.timeout(getTimeout(), TimeUnit.MILLISECONDS);

        if (hasContent(request))
            proxyRequest.content(proxyRequestContent(request, response, proxyRequest));

        sendProxyRequest(request, response, proxyRequest);
    }

    protected ContentProvider proxyRequestContent(HttpServletRequest request, HttpServletResponse response, Request proxyRequest) throws IOException
    {
        return new ProxyInputStreamContentProvider(request, response, proxyRequest, request.getInputStream());
    }

    protected Response.Listener newProxyResponseListener(HttpServletRequest request, HttpServletResponse response)
    {
        return new ProxyResponseListener(request, response);
    }

    protected void onResponseContent(HttpServletRequest request, HttpServletResponse response, Response proxyResponse, byte[] buffer, int offset, int length, Callback callback)
    {
        try
        {
            if (_log.isDebugEnabled())
                _log.debug("{} proxying content to downstream: {} bytes", getRequestId(request), length);
            response.getOutputStream().write(buffer, offset, length);
            callback.succeeded();
        }
        catch (Throwable x)
        {
            callback.failed(x);
        }
    }

    /**
     * <p>Convenience extension of {@link ProxyServlet} that offers transparent proxy functionalities.</p>
     */
    public static class Transparent extends ProxyServlet
    {
        private final TransparentDelegate delegate = new TransparentDelegate(this);

        @Override
        public void init(ServletConfig config) throws ServletException
        {
            super.init(config);
            delegate.init(config);
        }

        @Override
        protected String rewriteTarget(HttpServletRequest request)
        {
            return delegate.rewriteTarget(request);
        }
    }

    protected class ProxyResponseListener extends Response.Listener.Adapter
    {
        private final HttpServletRequest request;
        private final HttpServletResponse response;

        protected ProxyResponseListener(HttpServletRequest request, HttpServletResponse response)
        {
            this.request = request;
            this.response = response;
        }

        @Override
        public void onBegin(Response proxyResponse)
        {
            response.setStatus(proxyResponse.getStatus());
        }

        @Override
        public void onHeaders(Response proxyResponse)
        {
            onServerResponseHeaders(request, response, proxyResponse);
        }

        @Override
        public void onContent(final Response proxyResponse, ByteBuffer content, final Callback callback)
        {
            byte[] buffer;
            int offset;
            int length = content.remaining();
            if (content.hasArray())
            {
                buffer = content.array();
                offset = content.arrayOffset();
            }
            else
            {
                buffer = new byte[length];
                content.get(buffer);
                offset = 0;
            }

            onResponseContent(request, response, proxyResponse, buffer, offset, length, new Callback()
            {
                @Override
                public void succeeded()
                {
                    callback.succeeded();
                }

                @Override
                public void failed(Throwable x)
                {
                    callback.failed(x);
                    proxyResponse.abort(x);
                }
            });
        }

        @Override
        public void onComplete(Result result)
        {
            if (result.isSucceeded())
                onProxyResponseSuccess(request, response, result.getResponse());
            else
                onProxyResponseFailure(request, response, result.getResponse(), result.getFailure());
            if (_log.isDebugEnabled())
                _log.debug("{} proxying complete", getRequestId(request));
        }
    }

    protected class ProxyInputStreamContentProvider extends InputStreamContentProvider
    {
        private final HttpServletResponse response;
        private final Request proxyRequest;
        private final HttpServletRequest request;

        protected ProxyInputStreamContentProvider(HttpServletRequest request, HttpServletResponse response, Request proxyRequest, InputStream input)
        {
            super(input);
            this.request = request;
            this.response = response;
            this.proxyRequest = proxyRequest;
        }

        @Override
        public long getLength()
        {
            return request.getContentLength();
        }

        @Override
        protected ByteBuffer onRead(byte[] buffer, int offset, int length)
        {
            if (_log.isDebugEnabled())
                _log.debug("{} proxying content to upstream: {} bytes", getRequestId(request), length);
            return onRequestContent(request, proxyRequest, buffer, offset, length);
        }

        protected ByteBuffer onRequestContent(HttpServletRequest request, Request proxyRequest, byte[] buffer, int offset, int length)
        {
            return super.onRead(buffer, offset, length);
        }

        @Override
        protected void onReadFailure(Throwable failure)
        {
            onClientRequestFailure(request, proxyRequest, response, failure);
        }
    }
}<|MERGE_RESOLUTION|>--- conflicted
+++ resolved
@@ -38,26 +38,8 @@
 import org.eclipse.jetty.util.Callback;
 
 /**
-<<<<<<< HEAD
- * <p>Proxy servlet based on Servlet 3.0 asynchronous request/response.</p>
- * <p>Forwards requests to another server either as a standard web reverse proxy
- * (as defined by RFC2616) or as a transparent reverse proxy.</p>
- * <p>To facilitate JMX monitoring, the {@link HttpClient} instance is set as
- * context attribute, prefixed with the servlet's name and exposed by the
- * mechanism provided by {@link ServletContext#setAttribute(String, Object)}.</p>
- * <p>The following init parameters may be used to configure the servlet:</p>
- * <ul>
- * <li>hostHeader - forces the host header to a particular value</li>
- * <li>viaHost - the name to use in the Via header: Via: http/1.1 &lt;viaHost&gt;</li>
- * <li>whiteList - comma-separated list of allowed proxy hosts</li>
- * <li>blackList - comma-separated list of forbidden proxy hosts</li>
- * </ul>
- * <p>In addition, see {@link #createHttpClient()} for init parameters used to configure
- * the {@link HttpClient} instance.</p>
-=======
  * <p>Servlet 3.0 asynchronous proxy servlet.</p>
  * <p>The request processing is asynchronous, but the I/O is blocking.</p>
->>>>>>> 9306477f
  *
  * @see AsyncProxyServlet
  * @see AsyncMiddleManServlet
@@ -133,6 +115,8 @@
 
     /**
      * <p>Convenience extension of {@link ProxyServlet} that offers transparent proxy functionalities.</p>
+     *
+     * @see TransparentDelegate
      */
     public static class Transparent extends ProxyServlet
     {
