--- conflicted
+++ resolved
@@ -25,7 +25,6 @@
 import java.net.MalformedURLException;
 import java.net.URL;
 import java.nio.ByteBuffer;
-import java.util.ArrayList;
 import java.util.Enumeration;
 import java.util.List;
 import java.util.Map;
@@ -113,7 +112,7 @@
  *  aliases           If True, aliases of resources are allowed (eg. symbolic
  *                    links and caps variations). May bypass security constraints.
  *                    
- *  etags             If True, weak etags will be handled.
+ *  etags             If True, weak etags will be generated and handled.
  *
  *  maxCacheSize      The maximum total size of the cache or 0 for no cache.
  *  maxCachedFileSize The maximum size of a file to cache
@@ -286,12 +285,8 @@
             if (h.getServletInstance()==this)
                 _defaultHolder=h;
 
-<<<<<<< HEAD
+        
         if (LOG.isDebugEnabled())
-=======
-        
-        if (LOG.isDebugEnabled()) 
->>>>>>> 3d3b035b
             LOG.debug("resource base = "+_resourceBase);
     }
 
@@ -676,12 +671,9 @@
         {
             if (!HttpMethod.HEAD.is(request.getMethod()))
             {
-<<<<<<< HEAD
-                String ifms=request.getHeader(HttpHeader.IF_MODIFIED_SINCE.asString());
-=======
                 if (_etags)
                 {
-                    String ifm=request.getHeader(HttpHeaders.IF_MATCH);
+                    String ifm=request.getHeader(HttpHeader.IF_MATCH.asString());
                     if (ifm!=null)
                     {
                         boolean match=false;
@@ -705,7 +697,7 @@
                         }
                     }
                     
-                    String ifnm=request.getHeader(HttpHeaders.IF_NONE_MATCH);
+                    String ifnm=request.getHeader(HttpHeader.IF_NONE_MATCH.asString());
                     if (ifnm!=null && content!=null && content.getETag()!=null)
                     {
                         // Look for GzipFiltered version of etag
@@ -714,7 +706,7 @@
                             Response r = Response.getResponse(response);
                             r.reset(true);
                             r.setStatus(HttpServletResponse.SC_NOT_MODIFIED);
-                            r.getHttpFields().put(HttpHeaders.ETAG_BUFFER,ifnm);
+                            r.getHttpFields().put(HttpHeader.ETAG,ifnm);
                             return false;
                         }
                         
@@ -725,7 +717,7 @@
                             Response r = Response.getResponse(response);
                             r.reset(true);
                             r.setStatus(HttpServletResponse.SC_NOT_MODIFIED);
-                            r.getHttpFields().put(HttpHeaders.ETAG_BUFFER,content.getETag());
+                            r.getHttpFields().put(HttpHeader.ETAG,content.getETag());
                             return false;
                         }
 
@@ -739,17 +731,18 @@
                                 Response r = Response.getResponse(response);
                                 r.reset(true);
                                 r.setStatus(HttpServletResponse.SC_NOT_MODIFIED);
-                                r.getHttpFields().put(HttpHeaders.ETAG_BUFFER,content.getETag());
+                                r.getHttpFields().put(HttpHeader.ETAG,content.getETag());
                                 return false;
                             }
                         }
                         
+                        // If etag requires content to be served, then do not check if-modified-since
                         return true;
                     }
                 }
                 
-                String ifms=request.getHeader(HttpHeaders.IF_MODIFIED_SINCE);
->>>>>>> 3d3b035b
+                // Handle if modified since
+                String ifms=request.getHeader(HttpHeader.IF_MODIFIED_SINCE.asString());
                 if (ifms!=null)
                 {
                     //Get jetty's Response impl
@@ -1072,7 +1065,7 @@
             writeOptionHeaders(fields);
             
             if (_etags)
-                fields.put(HttpHeaders.ETAG_BUFFER,content.getETag());
+                fields.put(HttpHeader.ETAG,content.getETag());
         }
         else
         {
@@ -1091,12 +1084,12 @@
             writeOptionHeaders(response);
 
             if (_etags)
-                response.setHeader(HttpHeaders.ETAG,content.getETag().toString());
-        }
-    }
-
-    /* ------------------------------------------------------------ */
-    protected void writeOptionHeaders(HttpFields fields) throws IOException
+                response.setHeader(HttpHeader.ETAG.asString(),content.getETag().toString());
+        }
+    }
+
+    /* ------------------------------------------------------------ */
+    protected void writeOptionHeaders(HttpFields fields)
     {
         if (_acceptRanges)
             fields.put(HttpHeader.ACCEPT_RANGES,"bytes");
@@ -1106,7 +1099,7 @@
     }
 
     /* ------------------------------------------------------------ */
-    protected void writeOptionHeaders(HttpServletResponse response) throws IOException
+    protected void writeOptionHeaders(HttpServletResponse response)
     {
         if (_acceptRanges)
             response.setHeader(HttpHeader.ACCEPT_RANGES.asString(),"bytes");
@@ -1114,8 +1107,6 @@
         if (_cacheControl!=null)
             response.setHeader(HttpHeader.CACHE_CONTROL.asString(),_cacheControl);
     }
-    
-  
 
     /* ------------------------------------------------------------ */
     /*
