--- conflicted
+++ resolved
@@ -46,16 +46,12 @@
 {
     public static final int DEFAULT_MAX_CONTENT_LENGTH = 16*1024;
     public static final Logger LOG = Log.getLogger(AuthenticationProtocolHandler.class);
-<<<<<<< HEAD
-
+    
     private static final Pattern PARAM_PATTERN = Pattern.compile("([^=]+)=([^=]+)?");
     private static final Pattern TYPE_PATTERN = Pattern.compile("([^\\s]+)(\\s+(.*))?");
     private static final Pattern MULTIPLE_CHALLENGE_PATTERN = Pattern.compile("(.*),\\s*([^=\\s,]+(\\s+[^=\\s].*)?)\\s*");
     private static final Pattern BASE64_PATTERN = Pattern.compile("([^\\s,=]+=*)\\s*");
-=======
-    private static final Pattern AUTHENTICATE_PATTERN = Pattern.compile("([^\\s]+)\\s+(.*,\\s*)?realm=\"([^\"]*)\"\\s*,?\\s*(.*)", Pattern.CASE_INSENSITIVE);
->>>>>>> 0e88849a
-
+    
     private final HttpClient client;
     private final int maxContentLength;
     private final ResponseNotifier notifier;
@@ -318,28 +314,12 @@
             {
                 try
                 {
-<<<<<<< HEAD
                     result.addAll(getHeaderInfo(value));
                 }
                 catch(IllegalArgumentException e)
                 {
                     if (LOG.isDebugEnabled())
                         LOG.debug("Failed to parse authentication header", e);
-=======
-                    String type = matcher.group(1);
-                    String realm = matcher.group(3);
-                    String beforeRealm = matcher.group(2);
-                    String afterRealm = matcher.group(4);
-                    
-                    String params;
-                    if (beforeRealm != null)
-                        params = beforeRealm + afterRealm;
-                    else
-                        params = afterRealm;
-                    
-                    Authentication.HeaderInfo headerInfo = new Authentication.HeaderInfo(type, realm, params, getAuthorizationHeader());
-                    result.add(headerInfo);
->>>>>>> 0e88849a
                 }
             }
             return result;
