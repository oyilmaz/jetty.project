//
//  ========================================================================
//  Copyright (c) 1995-2016 Mort Bay Consulting Pty. Ltd.
//  ------------------------------------------------------------------------
//  All rights reserved. This program and the accompanying materials
//  are made available under the terms of the Eclipse Public License v1.0
//  and Apache License v2.0 which accompanies this distribution.
//
//      The Eclipse Public License is available at
//      http://www.eclipse.org/legal/epl-v10.html
//
//      The Apache License v2.0 is available at
//      http://www.opensource.org/licenses/apache2.0.php
//
//  You may elect to redistribute this code under either of these licenses.
//  ========================================================================
//

package org.eclipse.jetty.webapp;

import java.util.Map;
import java.util.concurrent.Callable;

import org.eclipse.jetty.util.log.Log;
import org.eclipse.jetty.util.log.Logger;
import org.eclipse.jetty.util.resource.Resource;
import org.eclipse.jetty.xml.XmlConfiguration;


/**
 *
 * JettyWebConfiguration.
 *
 * Looks for XmlConfiguration files in WEB-INF.  Searches in order for the first of jetty6-web.xml, jetty-web.xml or web-jetty.xml
 *
 *
 *
 */
public class JettyWebXmlConfiguration extends AbstractConfiguration
{
    private static final Logger LOG = Log.getLogger(JettyWebXmlConfiguration.class);

    /** The value of this property points to the WEB-INF directory of
     * the web-app currently installed.
     * it is passed as a property to the jetty-web.xml file */
    public static final String PROPERTY_THIS_WEB_INF_URL = "this.web-inf.url";


    public static final String XML_CONFIGURATION = "org.eclipse.jetty.webapp.JettyWebXmlConfiguration";
    public static final String JETTY_WEB_XML = "jetty-web.xml";

    /**
     * Configure
     * Apply web-jetty.xml configuration
     * @see Configuration#configure(WebAppContext)
     */
    @Override
    public void configure (WebAppContext context) throws Exception
    {
        //cannot configure if the _context is already started
        if (context.isStarted())
        {
            LOG.debug("Cannot configure webapp after it is started");
            return;
        }

        LOG.debug("Configuring web-jetty.xml");

        Resource web_inf = context.getWebInf();
        // handle any WEB-INF descriptors
        if(web_inf!=null&&web_inf.isDirectory())
        {
            // do jetty.xml file
            Resource jetty=web_inf.addPath("jetty8-web.xml");
            if(!jetty.exists())
                jetty=web_inf.addPath(JETTY_WEB_XML);
            if(!jetty.exists())
                jetty=web_inf.addPath("web-jetty.xml");

            if(jetty.exists())
            {             
                if(LOG.isDebugEnabled())
                    LOG.debug("Configure: "+jetty);

                Object xml_attr=context.getAttribute(XML_CONFIGURATION);
                context.removeAttribute(XML_CONFIGURATION);
                
                final XmlConfiguration jetty_config = xml_attr instanceof XmlConfiguration
                    ?(XmlConfiguration)xml_attr
                    :new XmlConfiguration(jetty.getURI().toURL());
                setupXmlConfiguration(jetty_config, web_inf);
                
                try
                {
<<<<<<< HEAD
                    context.setServerClasses(null);
                    if(LOG.isDebugEnabled())
                        LOG.debug("Configure: "+jetty);

                    XmlConfiguration jetty_config = (XmlConfiguration)context.getAttribute(XML_CONFIGURATION);

                    if (jetty_config==null)
                    {
                        jetty_config=new XmlConfiguration(jetty.getURI().toURL());
                    }
                    else
                    {
                        context.removeAttribute(XML_CONFIGURATION);
                    }
                    setupXmlConfiguration(jetty_config, web_inf);
                    try
                    {
                        XmlConfiguration config=jetty_config;
                        WebAppClassLoader.runWithServerClassAccess(()->{config.configure(context);return null;});
                    }
                    catch (ClassNotFoundException e)
=======
                    final XmlConfiguration config=jetty_config;
                    context.runWithoutCheckingServerClasses(new Callable<Void>()
>>>>>>> d9bfc8b8
                    {
                        @Override
                        public Void call() throws Exception
                        {
                            config.configure(context);
                            return null;
                        }
                    });
                }
                catch(Exception e)
                {
                    LOG.warn("Error applying {}",jetty);
                    throw e;
                }
            }
        }
    }

    /**
     * Configures some well-known properties before the XmlConfiguration reads
     * the configuration.
     * @param jetty_config The configuration object.
     * @param web_inf the WEB-INF location
     */
    private void setupXmlConfiguration(XmlConfiguration jetty_config, Resource web_inf)
    {
        Map<String,String> props = jetty_config.getProperties();
        // TODO - should this be an id rather than a property?
        props.put(PROPERTY_THIS_WEB_INF_URL, String.valueOf(web_inf.getURI()));
    }
}<|MERGE_RESOLUTION|>--- conflicted
+++ resolved
@@ -19,7 +19,6 @@
 package org.eclipse.jetty.webapp;
 
 import java.util.Map;
-import java.util.concurrent.Callable;
 
 import org.eclipse.jetty.util.log.Log;
 import org.eclipse.jetty.util.log.Logger;
@@ -84,7 +83,6 @@
 
                 Object xml_attr=context.getAttribute(XML_CONFIGURATION);
                 context.removeAttribute(XML_CONFIGURATION);
-                
                 final XmlConfiguration jetty_config = xml_attr instanceof XmlConfiguration
                     ?(XmlConfiguration)xml_attr
                     :new XmlConfiguration(jetty.getURI().toURL());
@@ -92,40 +90,7 @@
                 
                 try
                 {
-<<<<<<< HEAD
-                    context.setServerClasses(null);
-                    if(LOG.isDebugEnabled())
-                        LOG.debug("Configure: "+jetty);
-
-                    XmlConfiguration jetty_config = (XmlConfiguration)context.getAttribute(XML_CONFIGURATION);
-
-                    if (jetty_config==null)
-                    {
-                        jetty_config=new XmlConfiguration(jetty.getURI().toURL());
-                    }
-                    else
-                    {
-                        context.removeAttribute(XML_CONFIGURATION);
-                    }
-                    setupXmlConfiguration(jetty_config, web_inf);
-                    try
-                    {
-                        XmlConfiguration config=jetty_config;
-                        WebAppClassLoader.runWithServerClassAccess(()->{config.configure(context);return null;});
-                    }
-                    catch (ClassNotFoundException e)
-=======
-                    final XmlConfiguration config=jetty_config;
-                    context.runWithoutCheckingServerClasses(new Callable<Void>()
->>>>>>> d9bfc8b8
-                    {
-                        @Override
-                        public Void call() throws Exception
-                        {
-                            config.configure(context);
-                            return null;
-                        }
-                    });
+                    WebAppClassLoader.runWithServerClassAccess(()->{jetty_config.configure(context);return null;});
                 }
                 catch(Exception e)
                 {
